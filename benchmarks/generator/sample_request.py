--- conflicted
+++ resolved
@@ -28,7 +28,6 @@
     return df
 
 
-<<<<<<< HEAD
 def load_bird_requests(
     dataset_path: str,
     tokenizer: PreTrainedTokenizerBase,
@@ -60,8 +59,6 @@
     return df
 
 
-=======
->>>>>>> 5228a8aa
 def sample_sharegpt_requests(
         dataset_path: str,
         num_requests: int,
@@ -145,9 +142,7 @@
         if err_perc < 0:
             raise Exception(f"No match found for request {i + 1} even after relaxing err_perc to 0")
 
-<<<<<<< HEAD
     return filtered_results
-
 
 def sample_bird_requests_len_range(
     df: pd.DataFrame,
@@ -246,7 +241,4 @@
         })
         current_index += 1
 
-    return filtered_results, current_index
-=======
-    return filtered_results
->>>>>>> 5228a8aa
+    return filtered_results, current_index