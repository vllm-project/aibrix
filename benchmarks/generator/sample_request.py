import logging
import json
import sys
import random 

import pandas as pd

from typing import Tuple, Optional, List
from transformers import PreTrainedTokenizerBase


def load_requests(
        dataset_path: str,
        tokenizer: PreTrainedTokenizerBase,
) -> pd.DataFrame:
    if "ShareGPT" in dataset_path:
        return load_sharegpt_requests(dataset_path, tokenizer)
    else:
        return load_generated_dataset(dataset_path, tokenizer)
    
def load_sharegpt_requests(
        dataset_path: str,
        tokenizer: PreTrainedTokenizerBase,
) -> pd.DataFrame:
    # Load the dataset into a DataFrame
    logging.warn(f"...Start dataframe transformation")
    with open(dataset_path, encoding='utf-8') as f:
        dataset = json.load(f)
    dataset = [
        (data["conversations"][0]["value"], data["conversations"][1]["value"])
        for data in dataset if len(data["conversations"]) >= 2
    ]
    df = pd.DataFrame(dataset, columns=["prompt", "completion"])
    # Tokenize and calculate lengths
    df["prompt_len"] = df["prompt"].apply(lambda x: len(tokenizer(x).input_ids))
    df["completion_len"] = df["completion"].apply(lambda x: len(tokenizer(x).input_ids))
    logging.warn(f"...Complete dataframe transformation")
    return df

def load_generated_dataset(
        dataset_path: str,
        tokenizer: PreTrainedTokenizerBase,
) -> pd.DataFrame:
    # Load the dataset into a DataFrame
    with open(dataset_path, encoding='utf-8') as f:
        dataset = [json.loads(line) for line in f]
    # Create a DataFrame with the desired columns
    logging.warn(f"...Start dataframe transformation")
    df = pd.DataFrame({
        'prompt': [entry['input'][0]['content'] for entry in dataset],
        'completion': [entry['output'] for entry in dataset],
        'prompt_len': [entry['prompt_tokens'] for entry in dataset],
        'completion_len': [entry['output_tokens'] for entry in dataset]
    })
    logging.warn(f"...Complete dataframe transformation")
    return df

def load_bird_requests(
    dataset_path: str,
    tokenizer: PreTrainedTokenizerBase,
    ) -> pd.DataFrame:
    # Load the dataset into a DataFrame
    logging.warning(f"dataset_path: {dataset_path}")  # Add this line
    df_raw = pd.read_json(dataset_path, lines=True)
     # Print number of rows
    logging.warn(f"Number of rows in df_raw: {len(df_raw)}")

    # Extract prompt and completion into new DataFrame
    dataset = []
    for data in df_raw.to_dict(orient="records"):
        messages = data["messages"]
        # Convert metadata string to dict if it's a string
        metadata = json.loads(data["metadata"]) if isinstance(data["metadata"], str) else data["metadata"]
        
        if len(messages) >= 2:
            dataset.append((messages[1]["content"], metadata["gt_sql"]))
        
    df = pd.DataFrame(dataset, columns=["prompt", "completion"])
    logging.warn(f"...Start dataframe transformation")
    # Tokenize and calculate lengths
    df["prompt_len"] = df["prompt"].apply(lambda x: len(tokenizer(x).input_ids))
    df["completion_len"] = df["completion"].apply(lambda x: len(tokenizer(x).input_ids))
    logging.warning(f"DataFrame size: {len(df)}")  # Add this line
    # logging.warning(f"First row: {df.iloc[0] if len(df) > 0 else 'Empty DataFrame'}")
    logging.warn(f"...Complete dataframe transformation")
    return df


def sample_sharegpt_requests(
        dataset_path: str,
        num_requests: int,
        tokenizer: Optional[PreTrainedTokenizerBase] = None,
        fixed_output_len: Optional[int] = None,
) -> List[Tuple[str, int, int, None]]:
    # Load the dataset
    with open(dataset_path, encoding='utf-8') as f:
        dataset = json.load(f)
    dataset = [data for data in dataset if len(data["conversations"]) >= 2]
    dataset = [(data["conversations"][0]["value"], data["conversations"][1]["value"]) for data in dataset]

    filtered_dataset: List[Tuple[str, int, int]] = []
    for i in range(len(dataset)):
        if len(filtered_dataset) == num_requests:
            break
        prompt = dataset[i][0]
        if tokenizer is not None:
            prompt_token_ids = tokenizer(prompt).input_ids
            completion = dataset[i][1]
            completion_token_ids = tokenizer(completion).input_ids
            prompt_len = len(prompt_token_ids)
            output_len = len(completion_token_ids) if fixed_output_len is None else fixed_output_len
            if prompt_len < 4 or (fixed_output_len is None and output_len < 4):
                continue
            if prompt_len > 1024 or prompt_len + output_len > 2048:
                continue
            filtered_dataset.append({"prompt": prompt,
                                     "prompt_length": prompt_len,
                                     "output_length": output_len})
        else:
            filtered_dataset.append({"prompt": prompt,
                                     "prompt_length": -1,
                                     "output_length": -1})

    return filtered_dataset


def sample_requests_len_range(
        df: pd.DataFrame,
        num_requests: int,
        input_lens: List[int],
        output_lens: List[int],
        initial_err_perc: Optional[float] = 0.5,
        err_step: float = 0.05
) -> List[Tuple[str, int, int, None]]:
    filtered_results = []

    # Relaxation mechanism
    for i in range(num_requests):
        input_len = input_lens[i]
        output_len = output_lens[i]
        err_perc = initial_err_perc

        while err_perc < 1:
            input_range = range(0, sys.maxsize)
            output_range = range(0, sys.maxsize)
            if input_len is not None:
                input_range = (int(input_len * (1 - err_perc)), int(input_len * (1 + err_perc)))
            else:
                input_range = (0, sys.maxsize)
            if output_len is not None:
                output_range = (int(output_len * (1 - err_perc)), int(output_len * (1 + err_perc))) 
            else:
                output_range = (0, sys.maxsize)
            filtered = df[
                (df["prompt_len"] >= input_range[0]) &
                (df["prompt_len"] <= input_range[1]) &
                (df["completion_len"] >= output_range[0]) &
                (df["completion_len"] <= output_range[1])
                ]

            if not filtered.empty:
                # Select the first match or random sample
                total_rows = len(filtered)
                sample = filtered.iloc[random.randint(0, total_rows - 1)] 
                filtered_results.append({"prompt": sample["prompt"],
                                         "prompt_length": sample["prompt_len"],
                                         "output_length": sample["completion_len"]})
                break  # Stop relaxing for this request once a match is found

            # Reduce err_perc for next iteration
            logging.debug(f"Relax err_perc {err_perc} by {err_step} new err_perc {err_perc + err_step} input_range {input_range} output_range {output_range}")
            err_perc += err_step

        if err_perc >= 1:
            raise Exception(f"No match found for request {i + 1} even after relaxing err_perc to 0")

    return filtered_results

<<<<<<< HEAD
def sample_bird_requests_len_range(
    df: pd.DataFrame,
    num_requests: int,
    input_lens: List[int],
    output_lens: List[int],
    initial_err_perc: Optional[float] = 0.5,
    used_indices: Optional[set] = None
) -> List[Tuple[str, int, int, None]]:
    """
    Sample bird requests based on input and output length ranges, 
    with deduplication logic to ensure no duplicate rows are selected, if possible. There will be duplicates if availabe rows are fewer than num_requests. 
    """
    filtered_results = []
    used_indices = used_indices if used_indices is not None else set()  # Use provided set or create new

    # Relaxation mechanism
    for i in range(num_requests):
        input_len = input_lens[i]
        output_len = output_lens[i]
        err_perc = initial_err_perc

        while err_perc >= 0:
            input_range = (int(input_len * (1 - err_perc)), int(input_len * (1 + err_perc)))
            output_range = (int(output_len * (1 - err_perc)), int(output_len * (1 + err_perc)))

            # Filter for matching rows within the specified ranges
            filtered = df[
                (df["prompt_len"] >= input_range[0]) & 
                (df["prompt_len"] <= input_range[1]) &
                (df["completion_len"] >= output_range[0]) & 
                (df["completion_len"] <= output_range[1])
            ]


            if len(filtered) == 0:
                logging.warn(f"input_len: {input_len}, output_len: {output_len}, 0 prompts found under err_perc {err_perc}")
                break

            # Exclude already used rows
            unused_filtered = filtered.loc[~filtered.index.isin(used_indices)]

            if len(unused_filtered) > 0:
                # Use first unused row
                idx = unused_filtered.index[0]
                sample = unused_filtered.loc[idx]
                used_indices.add(idx)
            else:
                # If no unused rows, reuse an existing row
                logging.warn(f"input_len: {input_len}, output_len: {output_len}, Reusing an existing row as no unused rows found within error threshold {err_perc}")
                idx = filtered.sample(n=1).index[0]  # Randomly select one row
                sample = filtered.loc[idx]

            filtered_results.append({
                    "Prompt": sample["prompt"], 
                    "Prompt Length": sample["prompt_len"], 
                    "Output Length": sample["completion_len"]
                })
            break  # Found a match, move to next request

        if err_perc < 0:
            logging.error(f"No match found for request {i + 1} even after relaxing err_perc to 0")
            raise Exception(f"No match found for request {i + 1} even after relaxing err_perc to 0")

    return filtered_results

def sample_bird_requests_no_len_range(
    df: pd.DataFrame,
    num_requests: int,
    current_index: int,
    used_indices: Optional[set] = None
) -> List[Tuple[str, int, int, None]]:
    """
    Sample bird requests based on input and output length ranges, 
    with deduplication logic to ensure no duplicate rows are selected, if possible. There will be duplicates if availabe rows are fewer than num_requests. 
    """
    filtered_results = []
    used_indices = used_indices if used_indices is not None else set()  # Use provided set or create new



    total_rows = len(df)

    for i in range(num_requests):
        if current_index >= total_rows:
            # Shuffle the DataFrame when we've used all rows
            df = df.sample(frac=1).reset_index(drop=True)
            current_index = 0
            logging.warn("Reached end of dataset, shuffling and starting over")

        sample = df.iloc[current_index]
        filtered_results.append({
            "Prompt": sample["prompt"],
            "Prompt Length": sample["prompt_len"],
            "Output Length": sample["completion_len"]
        })
        current_index += 1

    return filtered_results, current_index
=======

def sample_requests_all(
        df: pd.DataFrame,
        start_idx: int,
        qps: int
) -> List[Tuple[str, int, int, None]]:
    results = []

    # Relaxation mechanism
    end_idx = min(start_idx + qps, len(df))
    for i in  range(start_idx, end_idx):
        print(f"start_idx {start_idx} end_idx {end_idx} i {i} len {len(df)} ")
        row = df.iloc[i]
        results.append({"prompt": row["prompt"],
                        "prompt_length": row["prompt_len"],
                        "output_length": row["completion_len"]})

    return results
>>>>>>> 409d87b4
<|MERGE_RESOLUTION|>--- conflicted
+++ resolved
@@ -54,37 +54,6 @@
     })
     logging.warn(f"...Complete dataframe transformation")
     return df
-
-def load_bird_requests(
-    dataset_path: str,
-    tokenizer: PreTrainedTokenizerBase,
-    ) -> pd.DataFrame:
-    # Load the dataset into a DataFrame
-    logging.warning(f"dataset_path: {dataset_path}")  # Add this line
-    df_raw = pd.read_json(dataset_path, lines=True)
-     # Print number of rows
-    logging.warn(f"Number of rows in df_raw: {len(df_raw)}")
-
-    # Extract prompt and completion into new DataFrame
-    dataset = []
-    for data in df_raw.to_dict(orient="records"):
-        messages = data["messages"]
-        # Convert metadata string to dict if it's a string
-        metadata = json.loads(data["metadata"]) if isinstance(data["metadata"], str) else data["metadata"]
-        
-        if len(messages) >= 2:
-            dataset.append((messages[1]["content"], metadata["gt_sql"]))
-        
-    df = pd.DataFrame(dataset, columns=["prompt", "completion"])
-    logging.warn(f"...Start dataframe transformation")
-    # Tokenize and calculate lengths
-    df["prompt_len"] = df["prompt"].apply(lambda x: len(tokenizer(x).input_ids))
-    df["completion_len"] = df["completion"].apply(lambda x: len(tokenizer(x).input_ids))
-    logging.warning(f"DataFrame size: {len(df)}")  # Add this line
-    # logging.warning(f"First row: {df.iloc[0] if len(df) > 0 else 'Empty DataFrame'}")
-    logging.warn(f"...Complete dataframe transformation")
-    return df
-
 
 def sample_sharegpt_requests(
         dataset_path: str,
@@ -176,106 +145,6 @@
 
     return filtered_results
 
-<<<<<<< HEAD
-def sample_bird_requests_len_range(
-    df: pd.DataFrame,
-    num_requests: int,
-    input_lens: List[int],
-    output_lens: List[int],
-    initial_err_perc: Optional[float] = 0.5,
-    used_indices: Optional[set] = None
-) -> List[Tuple[str, int, int, None]]:
-    """
-    Sample bird requests based on input and output length ranges, 
-    with deduplication logic to ensure no duplicate rows are selected, if possible. There will be duplicates if availabe rows are fewer than num_requests. 
-    """
-    filtered_results = []
-    used_indices = used_indices if used_indices is not None else set()  # Use provided set or create new
-
-    # Relaxation mechanism
-    for i in range(num_requests):
-        input_len = input_lens[i]
-        output_len = output_lens[i]
-        err_perc = initial_err_perc
-
-        while err_perc >= 0:
-            input_range = (int(input_len * (1 - err_perc)), int(input_len * (1 + err_perc)))
-            output_range = (int(output_len * (1 - err_perc)), int(output_len * (1 + err_perc)))
-
-            # Filter for matching rows within the specified ranges
-            filtered = df[
-                (df["prompt_len"] >= input_range[0]) & 
-                (df["prompt_len"] <= input_range[1]) &
-                (df["completion_len"] >= output_range[0]) & 
-                (df["completion_len"] <= output_range[1])
-            ]
-
-
-            if len(filtered) == 0:
-                logging.warn(f"input_len: {input_len}, output_len: {output_len}, 0 prompts found under err_perc {err_perc}")
-                break
-
-            # Exclude already used rows
-            unused_filtered = filtered.loc[~filtered.index.isin(used_indices)]
-
-            if len(unused_filtered) > 0:
-                # Use first unused row
-                idx = unused_filtered.index[0]
-                sample = unused_filtered.loc[idx]
-                used_indices.add(idx)
-            else:
-                # If no unused rows, reuse an existing row
-                logging.warn(f"input_len: {input_len}, output_len: {output_len}, Reusing an existing row as no unused rows found within error threshold {err_perc}")
-                idx = filtered.sample(n=1).index[0]  # Randomly select one row
-                sample = filtered.loc[idx]
-
-            filtered_results.append({
-                    "Prompt": sample["prompt"], 
-                    "Prompt Length": sample["prompt_len"], 
-                    "Output Length": sample["completion_len"]
-                })
-            break  # Found a match, move to next request
-
-        if err_perc < 0:
-            logging.error(f"No match found for request {i + 1} even after relaxing err_perc to 0")
-            raise Exception(f"No match found for request {i + 1} even after relaxing err_perc to 0")
-
-    return filtered_results
-
-def sample_bird_requests_no_len_range(
-    df: pd.DataFrame,
-    num_requests: int,
-    current_index: int,
-    used_indices: Optional[set] = None
-) -> List[Tuple[str, int, int, None]]:
-    """
-    Sample bird requests based on input and output length ranges, 
-    with deduplication logic to ensure no duplicate rows are selected, if possible. There will be duplicates if availabe rows are fewer than num_requests. 
-    """
-    filtered_results = []
-    used_indices = used_indices if used_indices is not None else set()  # Use provided set or create new
-
-
-
-    total_rows = len(df)
-
-    for i in range(num_requests):
-        if current_index >= total_rows:
-            # Shuffle the DataFrame when we've used all rows
-            df = df.sample(frac=1).reset_index(drop=True)
-            current_index = 0
-            logging.warn("Reached end of dataset, shuffling and starting over")
-
-        sample = df.iloc[current_index]
-        filtered_results.append({
-            "Prompt": sample["prompt"],
-            "Prompt Length": sample["prompt_len"],
-            "Output Length": sample["completion_len"]
-        })
-        current_index += 1
-
-    return filtered_results, current_index
-=======
 
 def sample_requests_all(
         df: pd.DataFrame,
@@ -293,5 +162,4 @@
                         "prompt_length": row["prompt_len"],
                         "output_length": row["completion_len"]})
 
-    return results
->>>>>>> 409d87b4
+    return results