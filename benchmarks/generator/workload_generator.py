--- conflicted
+++ resolved
@@ -8,15 +8,9 @@
 from pandas import Timedelta
 from typing import List, Tuple, Dict, Any
 from transformers import PreTrainedTokenizerBase
-<<<<<<< HEAD
-from datetime import datetime, timedelta
-from sample_request import (load_bird_requests,load_sharegpt_requests, sample_sharegpt_requests,sample_bird_requests_len_range,sample_bird_requests_no_len_range)
-from utils import (get_tokenizer, plot_workload, make_serializable, save_workload)
-=======
 from datetime import timedelta
 from sample_request import (load_requests,  sample_requests_len_range, sample_requests_all)
 from utils import (get_tokenizer, plot_workload, make_serializable, save_workload, get_sample_interval_ms)
->>>>>>> 409d87b4
 
 # Set up logging to print only warning and above level messages
 logging.basicConfig(level=logging.INFO)
@@ -264,17 +258,6 @@
         for _, row in group.iterrows():
             input_lens.append(int(row['ContextTokens']))
             output_lens.append(int(row['GeneratedTokens']))
-<<<<<<< HEAD
-        sampled_requests = sample_bird_requests_len_range(
-                df = sharegpt_df,
-                num_requests = len(input_lens),
-                input_lens = input_lens, 
-                output_lens = output_lens,
-                initial_err_perc = 0.2,
-                err_step = 0.05
-                )
-        
-=======
         sampled_requests = sample_requests_len_range(
             df=sharegpt_df,
             num_requests=len(input_lens),
@@ -284,7 +267,6 @@
             err_step=0.05
         )
 
->>>>>>> 409d87b4
         if sampled_requests:  # Only add non-empty groups
             grouped_requests.append({"timestamp": ts, "requests": sampled_requests})
         ts += interval_ms
@@ -299,292 +281,6 @@
 
     return grouped_requests
 
-
-def generate_from_azure_csv_and_bird_prompts(file_path: str,
-                            prompt_file_path: str,
-                            duration_ms: int,
-                            tokenizer: PreTrainedTokenizerBase,
-                            interval_ms: int,
-                            output_file: str = 'output/output.json',
-                            to_jsonl: bool = False,
-                        ) -> List[List[Any]]:
-    # Load the CSV file
-    df = pd.read_csv(file_path)
-
-    # Ensure TIMESTAMP is a datetime object
-    df['TIMESTAMP'] = pd.to_datetime(df['TIMESTAMP'])
-
-    # Define the grouping time range (e.g., 1 second)
-    time_range = timedelta(milliseconds=interval_ms)
-
-    # Initialize a list to hold the grouped requests
-    grouped_requests = []
-
-    # Group requests by the time range
-    df.set_index('TIMESTAMP', inplace=True)
-    current_time = df.index.min()
-    end_time = df.index.max()
-    logging.warn(f"Start generation from time {current_time} to {end_time}")
-   
-    bird_df = load_bird_requests(dataset_path = prompt_file_path, tokenizer = tokenizer)
-    current_index = 0  # Add this line to track position in dataset
-
-    ts = 0
-    while current_time <= end_time:
-        # Select requests within the current time range
-        mask = (df.index >= current_time) & (df.index < current_time + time_range)
-        group = df.loc[mask]
-        input_lens = []
-        output_lens = []
-        group_indices = []
-        for idx, row in group.iterrows():
-            input_lens.append(int(row['ContextTokens']))
-            output_lens.append(int(row['GeneratedTokens']))
-            group_indices.append(idx)
-
-        sampled_requests, current_index = sample_bird_requests_no_len_range(
-                df = bird_df,
-                num_requests = len(input_lens),
-                current_index = current_index  # Pass the current index
-                )
-
-        # Update trace token lengths for testing
-        for i, req in enumerate(sampled_requests):
-            if i < len(group_indices):
-                df.at[group_indices[i], 'SampledInputTokens'] = req["Prompt Length"]
-                df.at[group_indices[i], 'SampledOutputTokens'] = req["Output Length"]
-
-        if sampled_requests:  # Only add non-empty groups
-            grouped_requests.append({"Timestamp": ts, "Requests": sampled_requests})
-        ts += interval_ms
-        if ts > duration_ms:
-            break
-        # Move to the next time range
-        current_time += time_range
-
-    # Print or process grouped_requests as needed
-    # Save to file
-    grouped_requests = make_serializable(grouped_requests)
-    save_workload(grouped_requests, output_file, use_jsonl = to_jsonl)
-    
-    return grouped_requests
-
-def generate_from_bird_csv(trace_pattern_df: pd.DataFrame,
-                            prompt_file_path: str,
-                            duration_ms: int,
-                            tokenizer: PreTrainedTokenizerBase,
-                            interval_ms: int,
-                            output_file: str = 'output/output.json',
-                            to_jsonl: bool = False,
-                            error_perc: float = 0.2,
-                        ) -> List[List[Any]]:
-    # Load the CSV file
-    df = trace_pattern_df
-    # Add columns for sampled token lengths if they don't exist
-    if 'SampledInputTokens' not in df.columns:
-        df['SampledInputTokens'] = -1
-    if 'SampledOutputTokens' not in df.columns:
-        df['SampledOutputTokens'] = -1
-
-    # Ensure TIMESTAMP is a datetime object
-    df['TIMESTAMP'] = pd.to_datetime(df['TIMESTAMP'])
-
-    # Define the grouping time range (e.g., 1 second)
-    time_range = timedelta(milliseconds=interval_ms)
-
-    # Initialize a list to hold the grouped requests
-    grouped_requests = []
-
-    # Group requests by the time range
-    df.set_index('TIMESTAMP', inplace=True)
-    current_time = df.index.min()
-    end_time = df.index.max()
-    logging.warn(f"Start generation from time {current_time} to {end_time}")
-   
-    bird_df = load_bird_requests(dataset_path = prompt_file_path, tokenizer = tokenizer)
-    
-    ts = 0
-    used_indices = set()  # Track used prompts across all intervals
-    while current_time <= end_time:
-        # Select requests within the current time range
-        mask = (df.index >= current_time) & (df.index < current_time + time_range)
-        group = df.loc[mask]
-        input_lens = []
-        output_lens = []
-        group_indices = []  # Store indices for updating the dataframe
-        
-        for idx, row in group.iterrows():
-            input_lens.append(int(row['ContextTokens']))
-            output_lens.append(int(row['GeneratedTokens']))
-            group_indices.append(idx)
-            
-        sampled_requests = sample_bird_requests_len_range(
-                df = bird_df,
-                num_requests = len(input_lens),
-                input_lens = input_lens, 
-                output_lens = output_lens,
-                initial_err_perc = error_perc,
-                used_indices = used_indices  
-                )
-        
-        # Update used indices and save token lengths
-        for i, req in enumerate(sampled_requests):
-            # Update used indices
-            prompt = req["Prompt"]
-            idx = bird_df[bird_df["prompt"] == prompt].index[0]
-            used_indices.add(idx)
-            
-            # Save sampled token lengths back to the original dataframe
-            if i < len(group_indices):
-                df.at[group_indices[i], 'SampledInputTokens'] = req["Prompt Length"]
-                df.at[group_indices[i], 'SampledOutputTokens'] = req["Output Length"]
-        
-        if sampled_requests:  # Only add non-empty groups
-            grouped_requests.append({"Timestamp": ts, "Requests": sampled_requests})
-        ts += interval_ms
-        if ts > duration_ms:
-            break
-        # Move to the next time range
-        current_time += time_range
-
-    # Save the updated CSV file with sampled token lengths
-    df.reset_index().to_csv('output/synthetic_bird_trace.csv', index=False)
-    
-    # Save workload to JSON/JSONL
-    grouped_requests = make_serializable(grouped_requests)
-    save_workload(grouped_requests, output_file, use_jsonl = to_jsonl)
-    
-    return grouped_requests
-
-def generate_from_bird_csv_burst(trace_pattern_df: pd.DataFrame,
-                            prompt_file_path: str,
-                            duration_ms: int,
-                            tokenizer: PreTrainedTokenizerBase,
-                            interval_ms: int,
-                            output_file: str = 'output/output.json',
-                            to_jsonl: bool = False,
-                            error_perc: float = 0.2,
-                        ) -> List[List[Any]]:
-    # Load the trace pattern dataframe
-    df = trace_pattern_df
-    # Add columns for sampled token lengths if they don't exist
-    if 'SampledInputTokens' not in df.columns:
-        df['SampledInputTokens'] = -1
-    if 'SampledOutputTokens' not in df.columns:
-        df['SampledOutputTokens'] = -1
-
-    # Ensure TIMESTAMP is a datetime object
-    df['TIMESTAMP'] = pd.to_datetime(df['TIMESTAMP'])
-
-    # Define the grouping time range (e.g., 1 second)
-    time_range = timedelta(milliseconds=interval_ms)
-
-    # Initialize a list to hold the grouped requests
-    grouped_requests = []
-
-    # Group requests by the time range
-    df.set_index('TIMESTAMP', inplace=True)
-    current_time = df.index.min()
-    end_time = df.index.max()
-    logging.warn(f"Start generation from time {current_time} to {end_time}")
-   
-    bird_df = load_bird_requests(dataset_path = prompt_file_path, tokenizer = tokenizer)
-    
-    ts = 0
-    current_index = 0  # Add this line to track position in dataset
-
-    while current_time <= end_time:
-        # Select requests within the current time range
-        mask = (df.index >= current_time) & (df.index < current_time + time_range)
-        group = df.loc[mask]
-        input_lens = []
-        output_lens = []
-        group_indices = []  # Store indices for updating the dataframe
-
-        for idx, row in group.iterrows():
-            input_lens.append(int(row['ContextTokens']))
-            output_lens.append(int(row['GeneratedTokens']))
-            group_indices.append(idx)
-            
-        sampled_requests, current_index = sample_bird_requests_no_len_range(
-                df = bird_df,
-                num_requests = len(input_lens),
-                current_index = current_index  # Pass the current index
-                )
-        
-        # Update trace token lengths for testing
-        for i, req in enumerate(sampled_requests):
-            if i < len(group_indices):
-                df.at[group_indices[i], 'SampledInputTokens'] = req["Prompt Length"]
-                df.at[group_indices[i], 'SampledOutputTokens'] = req["Output Length"]
-        
-        if sampled_requests:  # Only add non-empty groups
-            grouped_requests.append({"Timestamp": ts, "Requests": sampled_requests})
-        ts += interval_ms
-        if ts > duration_ms:
-            break
-        # Move to the next time range
-        current_time += time_range
-
-    # Save the updated CSV file with sampled token lengths
-    df.reset_index().to_csv('output/synthetic_bird_burst_trace.csv', index=False)
-    
-    # Save workload to JSON/JSONL
-    grouped_requests = make_serializable(grouped_requests)
-    save_workload(grouped_requests, output_file, use_jsonl = to_jsonl)
-    
-    return grouped_requests
-
-def generate_bird_trace_csv(context_tokens=None, generated_tokens=None, rows_per_combination=100, time_delta_ms=100, workload_pattern=None, burst_request_rate_pattern=None):
-    """
-    Generate a trace file with constant time intervals between records.
-    
-    Args:
-        context_tokens (list): List of context token values
-        generated_tokens (list): List of generated token values
-        rows_per_combination (int): Number of rows to generate for each token combination
-        time_delta_ms (int): Time difference between records in milliseconds
-        
-    Returns:
-        pandas.DataFrame: Generated trace data
-    """
-    # Initialize lists to store data
-    timestamps = []
-    context_values = []
-    generated_values = []
-    
-    # Start timestamp
-    current_time = datetime.now()
-    
-    if workload_pattern == "input_output_pattern":
-        # Generate data for each combination
-        for ctx in context_tokens:
-            for gen in generated_tokens:
-                for _ in range(rows_per_combination):
-                    timestamps.append(current_time)
-                    context_values.append(ctx)
-                    generated_values.append(gen)
-                    current_time += timedelta(milliseconds=time_delta_ms)
-    elif workload_pattern == "burst_pattern":
-        for request_number in burst_request_rate_pattern:
-            for _ in range(rows_per_combination):
-                for _ in range(request_number):
-                    timestamps.append(current_time)
-                    # -1 means any context or generated tokens
-                    context_values.append(0)
-                    generated_values.append(100000) # A predefined large number. Should be good for current traces. Modify if needed.
-                    current_time += timedelta(milliseconds= time_delta_ms/ request_number)
-    else:
-        raise ValueError(f"Invalid workload pattern: {workload_pattern}")
-
-    # Create DataFrame
-    df = pd.DataFrame({
-        'TIMESTAMP': timestamps,
-        'ContextTokens': context_values,
-        'GeneratedTokens': generated_values
-    })
-    
-    return df
 
 def pair_requests_with_prompts_round_robin(workload: List[List[Any]],
                                            prompts: List[Tuple[str, int, int, None]],
@@ -603,6 +299,8 @@
     save_workload(paired_workload, output_file, use_jsonl = to_jsonl)
 
     return paired_workload
+
+
 
 if __name__ == '__main__':
     parser = argparse.ArgumentParser(description='Workload Generator')
@@ -689,98 +387,4 @@
 
     if workload_dict:
         # Plot the workloads
-<<<<<<< HEAD
-        plot_workload(workload_dict, interval_ms=args.interval_ms, output_file=f"plot/synthetic.pdf")
-    elif args.trace_type == "internal":
-        # Load prompts from a file
-        prompts = sample_sharegpt_requests(dataset_path = args.prompt_file, num_requests = args.num_prompts, tokenizer = tokenizer)
-        # Generate input requests (ascending integers)quit
-        generated_workload = generate_from_internal_csv(file_path=args.trace_file, duration_ms = args.duration_ms, summary_interval_ms=15000, interval_ms=args.interval_ms)
-        generated_workload = pair_requests_with_prompts_round_robin(workload = generated_workload, 
-                                                                    prompts = prompts, 
-                                                                    output_file = f"{args.output}/internal",
-                                                                    to_jsonl = args.to_jsonl)
-        workload_dict["internal"] = generated_workload
-        # Plot the workloads
-        plot_workload(workload_dict, interval_ms=args.interval_ms, output_file=f"plot/internal.pdf")
-    elif args.trace_type == "azure":
-        generated_workload = generate_from_azure_csv(file_path=args.trace_file, 
-                                                     prompt_file_path = args.prompt_file, 
-                                                     duration_ms = args.duration_ms, 
-                                                     tokenizer = tokenizer, 
-                                                     interval_ms = args.interval_ms, 
-                                                     output_file = f"{args.output}/azure",
-                                                     to_jsonl = args.to_jsonl)
-        workload_dict["azure"] = generated_workload
-    elif args.trace_type == "bird":
-
-        # # Manually set context (input) and generated (output) tokens
-        # context_tokens = [2048, 4096]
-        # generated_tokens = [32, 64]
-        
-        context_tokens = [4096]
-        generated_tokens = [32]
-
-        # Generate trace
-        trace_df = generate_bird_trace_csv(
-            context_tokens=context_tokens,
-            generated_tokens=generated_tokens,
-            rows_per_combination=100,
-            time_delta_ms=1000,
-            workload_pattern="input_output_pattern"
-        )
-        
-        # Save to CSV
-        trace_df.to_csv('output/synthetic_bird_trace.csv', index=False)
-        generated_workload = generate_from_bird_csv(file_path= trace_df,
-                                                     prompt_file_path = args.prompt_file, 
-                                                     duration_ms = args.duration_ms, 
-                                                     tokenizer = tokenizer, 
-                                                     interval_ms = args.interval_ms, 
-                                                     error_perc = 0.2,
-                                                     output_file = f"{args.output}/bird_4096_32",
-                                                     to_jsonl = args.to_jsonl)
-        workload_dict["bird"] = generated_workload
-    elif args.trace_type == "bird_aruze_time":
-        
-        # Use all context and generated tokens patterns
-
-        generated_workload = generate_from_azure_csv_and_bird_prompts(file_path=args.trace_file, 
-                                                     prompt_file_path = args.prompt_file, 
-                                                     duration_ms = args.duration_ms, 
-                                                     tokenizer = tokenizer, 
-                                                     interval_ms = args.interval_ms, 
-                                                     output_file = f"{args.output}/bird_aruze_time",
-                                                     to_jsonl = args.to_jsonl)
-
-        workload_dict["bird_aruze_time"] = generated_workload
-    elif args.trace_type == "bird_burst":
-        
-        custom_request_rate_pattern = [1, 2, 4, 8, 16, 32, 16, 8, 4, 2, 1, 1, 1]
-
-        # Use all context and generated tokens patterns
-        # Generate trace
-        trace_df = generate_bird_trace_csv(
-            rows_per_combination=50,
-            time_delta_ms=1000,
-            workload_pattern="burst_pattern",
-            burst_request_rate_pattern=custom_request_rate_pattern
-        )
-        
-        trace_df.to_csv('output/synthetic_bird_burst_trace.csv', index=False)
-
-        generated_workload = generate_from_bird_csv_burst(trace_pattern_df=trace_df, 
-                                                     prompt_file_path = args.prompt_file, 
-                                                     duration_ms = args.duration_ms, 
-                                                     tokenizer = tokenizer, 
-                                                     interval_ms = args.interval_ms, 
-                                                     error_perc = 1,
-                                                     output_file = f"{args.output}/bird_burst",
-                                                     to_jsonl = args.to_jsonl)
-        workload_dict["bird_burst"] = generated_workload
-
-    # Plot the workloads
-    plot_workload(workload_dict, interval_ms=args.interval_ms, output_file=f"plot/{args.trace_type}.pdf")
-=======
-        plot_workload(workload_dict, interval_ms=args.interval_ms, output_file=f"{args.output_dir}/{args.trace_type}")
->>>>>>> 409d87b4
+        plot_workload(workload_dict, interval_ms=args.interval_ms, output_file=f"{args.output_dir}/{args.trace_type}")