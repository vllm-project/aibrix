module github.com/aibrix/aibrix

go 1.22.5

toolchain go1.22.6

require (
<<<<<<< HEAD
	github.com/envoyproxy/gateway v1.1.0
	github.com/onsi/ginkgo/v2 v2.17.2
	github.com/onsi/gomega v1.33.1
	k8s.io/api v0.30.2
	k8s.io/apimachinery v0.30.2
	k8s.io/client-go v0.30.2
	k8s.io/klog/v2 v2.130.1
	k8s.io/utils v0.0.0-20240502163921-fe8a2dddb1d0
	sigs.k8s.io/controller-runtime v0.18.4
	sigs.k8s.io/gateway-api v1.1.0
=======
	github.com/onsi/ginkgo/v2 v2.14.0
	github.com/onsi/gomega v1.30.0
	k8s.io/api v0.29.2
	k8s.io/apimachinery v0.29.2
	k8s.io/client-go v0.29.2
	k8s.io/code-generator v0.29.2
	k8s.io/klog/v2 v2.110.1
	k8s.io/kube-openapi v0.0.0-20231010175941-2dd684a91f00
	k8s.io/utils v0.0.0-20230726121419-3b25d923346b
	sigs.k8s.io/controller-runtime v0.17.3
	sigs.k8s.io/gateway-api v1.0.0
>>>>>>> 0c3d55d9
)

require (
	github.com/beorn7/perks v1.0.1 // indirect
	github.com/cespare/xxhash/v2 v2.3.0 // indirect
	github.com/davecgh/go-spew v1.1.2-0.20180830191138-d8f796af33cc // indirect
	github.com/emicklei/go-restful/v3 v3.12.1 // indirect
	github.com/evanphx/json-patch v5.9.0+incompatible // indirect
	github.com/evanphx/json-patch/v5 v5.9.0 // indirect
	github.com/fsnotify/fsnotify v1.7.0 // indirect
	github.com/go-logr/logr v1.4.2 // indirect
	github.com/go-logr/zapr v1.3.0 // indirect
	github.com/go-openapi/jsonpointer v0.21.0 // indirect
	github.com/go-openapi/jsonreference v0.21.0 // indirect
	github.com/go-openapi/swag v0.23.0 // indirect
	github.com/go-task/slim-sprig/v3 v3.0.0 // indirect
	github.com/gogo/protobuf v1.3.2 // indirect
	github.com/golang/groupcache v0.0.0-20210331224755-41bb18bfe9da // indirect
	github.com/golang/protobuf v1.5.4 // indirect
	github.com/google/gnostic-models v0.6.8 // indirect
	github.com/google/go-cmp v0.6.0 // indirect
	github.com/google/gofuzz v1.2.0 // indirect
	github.com/google/pprof v0.0.0-20240424215950-a892ee059fd6 // indirect
	github.com/google/uuid v1.6.0 // indirect
	github.com/imdario/mergo v1.0.0 // indirect
	github.com/josharian/intern v1.0.0 // indirect
	github.com/json-iterator/go v1.1.12 // indirect
	github.com/mailru/easyjson v0.7.7 // indirect
	github.com/modern-go/concurrent v0.0.0-20180306012644-bacd9c7ef1dd // indirect
	github.com/modern-go/reflect2 v1.0.2 // indirect
	github.com/munnerz/goautoneg v0.0.0-20191010083416-a7dc8b61c822 // indirect
	github.com/pkg/errors v0.9.1 // indirect
	github.com/prometheus/client_golang v1.19.1 // indirect
	github.com/prometheus/client_model v0.6.1 // indirect
	github.com/prometheus/common v0.55.0 // indirect
	github.com/prometheus/procfs v0.15.1 // indirect
	github.com/spf13/pflag v1.0.5 // indirect
	go.uber.org/multierr v1.11.0 // indirect
<<<<<<< HEAD
	go.uber.org/zap v1.27.0 // indirect
	golang.org/x/exp v0.0.0-20240613232115-7f521ea00fb8 // indirect
	golang.org/x/net v0.27.0 // indirect
	golang.org/x/oauth2 v0.21.0 // indirect
	golang.org/x/sys v0.22.0 // indirect
	golang.org/x/term v0.22.0 // indirect
	golang.org/x/text v0.16.0 // indirect
	golang.org/x/time v0.5.0 // indirect
	golang.org/x/tools v0.22.0 // indirect
=======
	go.uber.org/zap v1.26.0 // indirect
	golang.org/x/exp v0.0.0-20231006140011-7918f672742d // indirect
	golang.org/x/mod v0.14.0 // indirect
	golang.org/x/net v0.19.0 // indirect
	golang.org/x/oauth2 v0.13.0 // indirect
	golang.org/x/sys v0.16.0 // indirect
	golang.org/x/term v0.15.0 // indirect
	golang.org/x/text v0.14.0 // indirect
	golang.org/x/time v0.3.0 // indirect
	golang.org/x/tools v0.16.1 // indirect
>>>>>>> 0c3d55d9
	gomodules.xyz/jsonpatch/v2 v2.4.0 // indirect
	google.golang.org/protobuf v1.34.2 // indirect
	gopkg.in/inf.v0 v0.9.1 // indirect
	gopkg.in/yaml.v2 v2.4.0 // indirect
	gopkg.in/yaml.v3 v3.0.1 // indirect
<<<<<<< HEAD
	k8s.io/apiextensions-apiserver v0.30.2 // indirect
	k8s.io/kube-openapi v0.0.0-20240521193020-835d969ad83a // indirect
=======
	k8s.io/apiextensions-apiserver v0.29.2 // indirect
	k8s.io/component-base v0.29.2 // indirect
	k8s.io/gengo v0.0.0-20230829151522-9cce18d56c01 // indirect
>>>>>>> 0c3d55d9
	sigs.k8s.io/json v0.0.0-20221116044647-bc3834ca7abd // indirect
	sigs.k8s.io/structured-merge-diff/v4 v4.4.1 // indirect
	sigs.k8s.io/yaml v1.4.0 // indirect
)

replace github.com/imdario/mergo v1.0.0 => dario.cat/mergo v0.3.16<|MERGE_RESOLUTION|>--- conflicted
+++ resolved
@@ -5,18 +5,6 @@
 toolchain go1.22.6
 
 require (
-<<<<<<< HEAD
-	github.com/envoyproxy/gateway v1.1.0
-	github.com/onsi/ginkgo/v2 v2.17.2
-	github.com/onsi/gomega v1.33.1
-	k8s.io/api v0.30.2
-	k8s.io/apimachinery v0.30.2
-	k8s.io/client-go v0.30.2
-	k8s.io/klog/v2 v2.130.1
-	k8s.io/utils v0.0.0-20240502163921-fe8a2dddb1d0
-	sigs.k8s.io/controller-runtime v0.18.4
-	sigs.k8s.io/gateway-api v1.1.0
-=======
 	github.com/onsi/ginkgo/v2 v2.14.0
 	github.com/onsi/gomega v1.30.0
 	k8s.io/api v0.29.2
@@ -28,7 +16,6 @@
 	k8s.io/utils v0.0.0-20230726121419-3b25d923346b
 	sigs.k8s.io/controller-runtime v0.17.3
 	sigs.k8s.io/gateway-api v1.0.0
->>>>>>> 0c3d55d9
 )
 
 require (
@@ -44,7 +31,7 @@
 	github.com/go-openapi/jsonpointer v0.21.0 // indirect
 	github.com/go-openapi/jsonreference v0.21.0 // indirect
 	github.com/go-openapi/swag v0.23.0 // indirect
-	github.com/go-task/slim-sprig/v3 v3.0.0 // indirect
+	github.com/go-task/slim-sprig v0.0.0-20230315185526-52ccab3ef572 // indirect
 	github.com/gogo/protobuf v1.3.2 // indirect
 	github.com/golang/groupcache v0.0.0-20210331224755-41bb18bfe9da // indirect
 	github.com/golang/protobuf v1.5.4 // indirect
@@ -67,41 +54,24 @@
 	github.com/prometheus/procfs v0.15.1 // indirect
 	github.com/spf13/pflag v1.0.5 // indirect
 	go.uber.org/multierr v1.11.0 // indirect
-<<<<<<< HEAD
-	go.uber.org/zap v1.27.0 // indirect
-	golang.org/x/exp v0.0.0-20240613232115-7f521ea00fb8 // indirect
-	golang.org/x/net v0.27.0 // indirect
-	golang.org/x/oauth2 v0.21.0 // indirect
-	golang.org/x/sys v0.22.0 // indirect
-	golang.org/x/term v0.22.0 // indirect
-	golang.org/x/text v0.16.0 // indirect
-	golang.org/x/time v0.5.0 // indirect
-	golang.org/x/tools v0.22.0 // indirect
-=======
 	go.uber.org/zap v1.26.0 // indirect
 	golang.org/x/exp v0.0.0-20231006140011-7918f672742d // indirect
-	golang.org/x/mod v0.14.0 // indirect
-	golang.org/x/net v0.19.0 // indirect
-	golang.org/x/oauth2 v0.13.0 // indirect
-	golang.org/x/sys v0.16.0 // indirect
-	golang.org/x/term v0.15.0 // indirect
-	golang.org/x/text v0.14.0 // indirect
+	golang.org/x/mod v0.17.0 // indirect
+	golang.org/x/net v0.26.0 // indirect
+	golang.org/x/oauth2 v0.21.0 // indirect
+	golang.org/x/sys v0.21.0 // indirect
+	golang.org/x/term v0.21.0 // indirect
+	golang.org/x/text v0.16.0 // indirect
 	golang.org/x/time v0.3.0 // indirect
-	golang.org/x/tools v0.16.1 // indirect
->>>>>>> 0c3d55d9
+	golang.org/x/tools v0.21.1-0.20240508182429-e35e4ccd0d2d // indirect
 	gomodules.xyz/jsonpatch/v2 v2.4.0 // indirect
 	google.golang.org/protobuf v1.34.2 // indirect
 	gopkg.in/inf.v0 v0.9.1 // indirect
 	gopkg.in/yaml.v2 v2.4.0 // indirect
 	gopkg.in/yaml.v3 v3.0.1 // indirect
-<<<<<<< HEAD
-	k8s.io/apiextensions-apiserver v0.30.2 // indirect
-	k8s.io/kube-openapi v0.0.0-20240521193020-835d969ad83a // indirect
-=======
 	k8s.io/apiextensions-apiserver v0.29.2 // indirect
 	k8s.io/component-base v0.29.2 // indirect
 	k8s.io/gengo v0.0.0-20230829151522-9cce18d56c01 // indirect
->>>>>>> 0c3d55d9
 	sigs.k8s.io/json v0.0.0-20221116044647-bc3834ca7abd // indirect
 	sigs.k8s.io/structured-merge-diff/v4 v4.4.1 // indirect
 	sigs.k8s.io/yaml v1.4.0 // indirect
