[tool.poetry]
name = "aibrix"
version = "0.0.0"  # Placeholder (will be replaced dynamically)
description = "AIBrix, the foundational building blocks for constructing your own GenAI inference infrastructure."
authors = [
    "AIBrix Authors <brosoul@126.com>"
]
readme = "README.md"
license = "Apache-2.0"
repository = "https://github.com/vllm-project/aibrix/tree/main/python/aibrix"
classifiers = [
    "Intended Audience :: Developers",
    "Intended Audience :: Education",
    "Intended Audience :: Science/Research",
    "Programming Language :: Python :: 3",
    "Programming Language :: Python :: 3.10",
    "Programming Language :: Python :: 3.11",
    "Programming Language :: Python :: 3.12",
    "License :: OSI Approved :: Apache Software License",
    "Operating System :: OS Independent",
    "Topic :: Scientific/Engineering",
    "Topic :: Scientific/Engineering :: Artificial Intelligence",
    "Topic :: Software Development",
    "Topic :: Software Development :: Libraries",
    "Topic :: Software Development :: Libraries :: Python Modules",
]
packages = [
    { include = "aibrix" },
]
exclude = ["tests"]

[tool.poetry-dynamic-versioning]
enable = true
vcs = "git"  # Get version from Git tags
style = "pep440"  # Follow PEP 440

[tool.poetry-dynamic-versioning.substitution]
files = ["aibrix/__version__.py"]
patterns = [
    '''(^__version__\s*(?::.*?)?=\s*['"])[^'"]*(['"])''',
    { value = '''(^VERSION\s*(?::.*?)?=\s*\()[^)]*(\))''', mode = "tuple" },
]

[tool.poetry.scripts]
aibrix_runtime = 'aibrix.app:main'
aibrix_download = 'aibrix.downloader.__main__:main'
aibrix_benchmark = "aibrix.gpu_optimizer.optimizer.profiling.benchmark:main"
aibrix_gen_profile = 'aibrix.gpu_optimizer.optimizer.profiling.gen_profile:main'

[tool.poetry.dependencies]
python = ">=3.10,<3.13"
huggingface-hub = "^0.24.6"
tos = "2.8.0"
boto3 = "^1.35.5"
fastapi = "^0.112.2"
gunicorn = "^23.0.0"
uvicorn = "^0.30.6"
prometheus-client = "^0.20.0"
types-requests = "^2.31.0"
httpx = "^0.27.2"
hf-transfer = "^0.1.8"
types-redis = "^4.6.0.20241004"
redis = "^5.2.0"
kubernetes = "^31.0.0"
numpy = "1.26.4"
pandas = "^2.2.3"
pulp = "2.8.0"
incdbscan = "^0.1.0"
aiohttp = "^3.11.7"
dash = "^2.18.2"
matplotlib = "^3.9.2"
filelock = "^3.16.1"
tiktoken = "^0.7.0"
transformers = ">=4.38.0"
structlog = "^24.4.0"
pydantic-settings = "^2.6.1"
kopf = {extras = ["uvloop"], version = "^1.37.2"}
PyYAML = "^6.0.1"
types-PyYAML = "^6.0.12.20240917"
python-multipart = "^0.0.20"
<<<<<<< HEAD
=======
tenacity = "^9.0.0"
>>>>>>> 8244e51d

[tool.poetry.group.dev.dependencies]
mypy = "1.11.1"
ruff = "0.6.1"
pytest = "^8.3.2"
pytest-asyncio = "^1.1.0"

[build-system]
requires = ["poetry-core", "poetry-dynamic-versioning"]
build-backend = "poetry_dynamic_versioning.backend"

[tool.mypy]
ignore_missing_imports = true

[tool.ruff.format]
quote-style = "double"
docstring-code-format = true

[tool.ruff.lint]
select = ["E4", "E7", "E9", "F", "I"]
ignore = []

# Allow fix for all enabled rules (when `--fix`) is provided.
fixable = ["ALL"]
unfixable = []

# Allow unused variables when underscore-prefixed.
dummy-variable-rgx = "^(_+|(_+[a-zA-Z0-9_]*[a-zA-Z0-9]+?))$"

[tool.pytest.ini_options]
asyncio_default_fixture_loop_scope = "function"<|MERGE_RESOLUTION|>--- conflicted
+++ resolved
@@ -78,10 +78,7 @@
 PyYAML = "^6.0.1"
 types-PyYAML = "^6.0.12.20240917"
 python-multipart = "^0.0.20"
-<<<<<<< HEAD
-=======
 tenacity = "^9.0.0"
->>>>>>> 8244e51d
 
 [tool.poetry.group.dev.dependencies]
 mypy = "1.11.1"
