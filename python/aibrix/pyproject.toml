[tool.poetry]
name = "aibrix"
version = "0.0.0"  # Placeholder (will be replaced dynamically)
description = "AIBrix, the foundational building blocks for constructing your own GenAI inference infrastructure."
authors = [
    "AIBrix Authors <brosoul@126.com>"
]
readme = "README.md"
license = "Apache-2.0"
repository = "https://github.com/vllm-project/aibrix/tree/main/python/aibrix"
classifiers = [
    "Intended Audience :: Developers",
    "Intended Audience :: Education",
    "Intended Audience :: Science/Research",
    "Programming Language :: Python :: 3",
    "Programming Language :: Python :: 3.10",
    "Programming Language :: Python :: 3.11",
    "Programming Language :: Python :: 3.12",
    "License :: OSI Approved :: Apache Software License",
    "Operating System :: OS Independent",
    "Topic :: Scientific/Engineering",
    "Topic :: Scientific/Engineering :: Artificial Intelligence",
    "Topic :: Software Development",
    "Topic :: Software Development :: Libraries",
    "Topic :: Software Development :: Libraries :: Python Modules",
]
packages = [
    { include = "aibrix" },
]
exclude = ["tests"]

[tool.poetry-dynamic-versioning]
enable = true
vcs = "git"  # Get version from Git tags
style = "pep440"  # Follow PEP 440

[tool.poetry-dynamic-versioning.substitution]
files = ["aibrix/__version__.py"]
patterns = [
    '''(^__version__\s*(?::.*?)?=\s*['"])[^'"]*(['"])''',
    { value = '''(^VERSION\s*(?::.*?)?=\s*\()[^)]*(\))''', mode = "tuple" },
]

[tool.poetry.scripts]
aibrix_runtime = 'aibrix.app:main'
aibrix_download = 'aibrix.downloader.__main__:main'
aibrix_benchmark = "aibrix.gpu_optimizer.optimizer.profiling.benchmark:main"
aibrix_gen_profile = 'aibrix.gpu_optimizer.optimizer.profiling.gen_profile:main'

[tool.poetry.dependencies]
python = ">=3.10,<3.13"
huggingface-hub = "^0.24.6"
tos = "2.8.0"
boto3 = "^1.35.5"
fastapi = "^0.112.2"
gunicorn = "^23.0.0"
uvicorn = "^0.30.6"
prometheus-client = "^0.20.0"
types-requests = "^2.31.0"
httpx = "^0.27.2"
hf-transfer = "^0.1.8"
types-redis = "^4.6.0.20241004"
redis = "^5.2.0"
kubernetes = "^31.0.0"
numpy = "1.26.4"
pandas = "^2.2.3"
pulp = "2.8.0"
incdbscan = "^0.1.0"
aiohttp = "^3.11.7"
dash = "^2.18.2"
matplotlib = "^3.9.2"
filelock = "^3.16.1"
tiktoken = "^0.7.0"
transformers = ">=4.38.0"
<<<<<<< HEAD
structlog = "^24.4.0"
pydantic-settings = "^2.6.1"
kopf = {extras = ["uvloop"], version = "^1.37.2"}
PyYAML = "^6.0.1"
types-PyYAML = "^6.0.12.20240917"
python-multipart = "^0.0.20"
=======
tenacity = "^9.0.0"
>>>>>>> b712186e

[tool.poetry.group.dev.dependencies]
mypy = "1.11.1"
ruff = "0.6.1"
pytest = "^8.3.2"
pytest-asyncio = "^1.1.0"

[build-system]
requires = ["poetry-core", "poetry-dynamic-versioning"]
build-backend = "poetry_dynamic_versioning.backend"

[tool.mypy]
ignore_missing_imports = true

[tool.ruff.format]
quote-style = "double"
docstring-code-format = true

[tool.ruff.lint]
select = ["E4", "E7", "E9", "F", "I"]
ignore = []

# Allow fix for all enabled rules (when `--fix`) is provided.
fixable = ["ALL"]
unfixable = []

# Allow unused variables when underscore-prefixed.
dummy-variable-rgx = "^(_+|(_+[a-zA-Z0-9_]*[a-zA-Z0-9]+?))$"

[tool.pytest.ini_options]
asyncio_default_fixture_loop_scope = "function"<|MERGE_RESOLUTION|>--- conflicted
+++ resolved
@@ -72,16 +72,13 @@
 filelock = "^3.16.1"
 tiktoken = "^0.7.0"
 transformers = ">=4.38.0"
-<<<<<<< HEAD
 structlog = "^24.4.0"
 pydantic-settings = "^2.6.1"
 kopf = {extras = ["uvloop"], version = "^1.37.2"}
 PyYAML = "^6.0.1"
 types-PyYAML = "^6.0.12.20240917"
 python-multipart = "^0.0.20"
-=======
 tenacity = "^9.0.0"
->>>>>>> b712186e
 
 [tool.poetry.group.dev.dependencies]
 mypy = "1.11.1"
