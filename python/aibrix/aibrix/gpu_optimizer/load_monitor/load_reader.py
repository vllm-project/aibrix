# Copyright 2024 The Aibrix Team.
#
# Licensed under the Apache License, Version 2.0 (the "License");
# you may not use this file except in compliance with the License.
# You may obtain a copy of the License at
#
# 	http://www.apache.org/licenses/LICENSE-2.0
#
# Unless required by applicable law or agreed to in writing, software
# distributed under the License is distributed on an "AS IS" BASIS,
# WITHOUT WARRANTIES OR CONDITIONS OF ANY KIND, either express or implied.
# See the License for the specific language governing permissions and
# limitations under the License.

import json
import logging
import math
import re
from datetime import datetime
from typing import Any, List, Optional, Protocol, Tuple, Union

import numpy as np
import pandas as pd
from redis import Redis

logger = logging.getLogger("aibrix.gpu_optimizer.load_reader")

unittest_filepath = "unittest_694cb6cf-f5b3-42ca-b3c1-55ff0b358bdb"


class LoadRecord(tuple):
    """LoadRecord models a tuple with the following fields: ts, input tokens, output tokens, and frequency."""

    def __new__(cls, *args: Any, **kwargs: Any) -> "LoadRecord":
        return super(LoadRecord, cls).__new__(cls, args)

    @property
    def ts(self) -> float:
        return self[0]

    @property
    def input_tokens(self) -> float:
        return self[1]

    @property
    def output_tokens(self) -> float:
        return self[2]

    @property
    def freq(self) -> int:
        if len(self) < 4:
            return 1
        return self[3]


class LoadReader(Protocol):
    def read(self, ts: float = 0.0) -> Tuple[List[LoadRecord], float]:
        """Read the next batch of records from the data source. Returns records and rate"""

    def progress(self) -> str:
        """Return the progress description of the data source."""

    def next_available(self) -> float:
        """Return the timestamp next batch of data will be available."""


class DatasetLoadReader:
    """DatasetLoadReader reads the load records from a dataset.
    To match the behavior of the gateway, the input and output tokens are rounded to the nearest integer of log2.
    """

    def __init__(
        self, filepath, rps: int = 10, scale: float = 1.0, interval: int = 10
    ) -> None:
        if filepath != unittest_filepath:
            self.df = pd.read_csv(filepath)
            self.df["input_tokens"] = self.log2_aggregate(
                self.df["input_tokens"] * scale, 1
            )
            self.df["output_tokens"] = self.log2_aggregate(
                self.df["output_tokens"] * scale, 1
            )
            # self.df['input_tokens'] = self.stair_aggregate(self.df['input_tokens'] * scale)
            # self.df['output_tokens'] = self.stair_aggregate(self.df['output_tokens'] * scale)

        self.rps = rps
        self.interval = interval
        self.n_read = 0
        self.n = 0

    def log2_aggregate(self, series: pd.Series, precision: int = 0) -> List:
        return np.round(np.log2(series), precision)

    def stair_aggregate(self, series: List, skip_log2: bool = False) -> List:
        BaseBucketBits = 3
        ScalingBits = 4

        scale = (
            np.maximum(np.floor(np.log2(series)) - BaseBucketBits, 0) // ScalingBits + 1
        )
        bucketbits = np.maximum(
            (scale - 1) * ScalingBits + BaseBucketBits - 1, BaseBucketBits
        )
        aggregated = np.maximum(series - np.mod(series, 2**bucketbits), 1)
        return aggregated if skip_log2 else np.log2(aggregated)

    def read(self, ts: float = 0.0) -> Tuple[List[LoadRecord], float]:
        """Read the next batch of records from the data source.

        args:
            ts: float, ignored.
        """
        records = []
        # Simulate the arrival of requests using Poisson distribution
        n_batch = np.random.poisson(self.rps * self.interval)
        self.last_ts = ts
        end = self.n_read + n_batch
        if end > len(self.df):
            end = len(self.df)

        chunk = self.df.iloc[self.n_read : end]
        self.n_read = end
        for _, row in chunk.iterrows():
            records.append(
                LoadRecord(
                    self.n * self.interval, row["input_tokens"], row["output_tokens"]
                )
            )
        self.n += 1

        if len(records) == 0:
            return records, 0.0

        return records, self.rps

    def progress(self) -> str:
        return f"{round(self.n_read / len(self.df) * 100, 2)}%"

    def next_available(self) -> float:
        """Dataset is available to read anytime."""
        return datetime.now().timestamp()


class WorkloadReader:
    """WorkloadReader reads the load records from a timestamped workload trace.
    To match the behavior of the gateway, the input and output tokens are rounded to the nearest integer of log2.
    """

    def __init__(self, filepath, scale: float = 1.0, interval: int = 10) -> None:
        if filepath != unittest_filepath:
            try:
                self.df = pd.read_json(filepath)
            except Exception:
                self.df = pd.read_json(filepath, lines=True)
                self.df["Timestamp"] = self.df["timestamp"]
                self.df["Requests"] = self.df["requests"]

        self.scale = scale
        self.interval = interval
        self.n_read = 0  # the number that track df reading progress
        self.n = 0  # the number of batch
        self.tick, self.tick_df = self._read_next_tick()
        self.start = self.tick

    def log2_aggregate(self, series: pd.Series, precision: int = 0) -> List:
        return np.round(np.log2(series), precision)

    def read(self, ts: float = 0.0) -> Tuple[List[LoadRecord], float]:
        """Read the next batch of records from the data source.

        args:
            ts: float, ignored.
        """
        if self.tick_df is None:
            return [], 0.0

        records = []
        # Simulate the arrival of requests using Poisson distribution
        tick_start = self.start + self.n * self.interval
        while (
            self.tick_df is not None
            and self.tick >= tick_start
            and self.tick < tick_start + self.interval
        ):
            for input_tokens, output_tokens in zip(
                self.log2_aggregate(self.tick_df["Prompt Length"] * self.scale, 1),
                self.log2_aggregate(self.tick_df["Output Length"] * self.scale, 1),
            ):
                # Unlikely, just in case.
                if math.isinf(output_tokens) or math.isinf(input_tokens):
                    continue

                records.append(
                    LoadRecord(
                        (self.tick - self.start),
                        input_tokens,
                        output_tokens,
                    )
                )
            self.tick, self.tick_df = self._read_next_tick()

        self.n += 1
        # if self.tick_df is None:
        #     print(f"read {len(records)} records for {self.interval}s, no more available records")
        # else:
        #     print(f"read {len(records)} records for {self.interval}s, next avaialbe at {self.tick}({len(self.df)} records)")
        return records, float(len(records)) / float(self.interval)

    def _read_next_tick(self):
        if self.n_read >= len(self.df):
            return 0, None

        record = self.df.iloc[self.n_read]
        self.n_read += 1
        return record["Timestamp"] / 1000, pd.DataFrame(record["Requests"])

    def progress(self) -> str:
        return ""

    def next_available(self) -> float:
        """Workload is available to read anytime."""
        return datetime.now().timestamp()


class GatewayLoadReader:
    """GatewayLoadReader reads the load records from gateway generated statistics stored in Redis.
    Currently, gateway will aggregate the load records into a single key per interval(e.g., 10s) with the following format:

        aibrix:{model_name}_request_trace_{ts}

    The value of the key is a json object with the following format:

    {
        "{round(log2(input_tokens))}-{round(log2(output_tokens))}: {frequency}
    }
    """

    def __init__(
        self, redis_client: Redis, model_name: str, key_ts_alignment: int = 10
    ) -> None:
        self.client: Redis = redis_client
        self.start = 0.0
        self.last_ts = 0.0
        self.prefix = f"aibrix:{model_name}_request_trace_"
        self.key_ts_alignment = key_ts_alignment
        self.ver = 3  # Change here or negotiate with Redis to be legacy compatible
<<<<<<< HEAD
=======
        self.accumulated_total = 0.0
        self.accumulated_pending = 0.0
>>>>>>> b712186e

    def read(self, ts: float = 0.0) -> Tuple[List[LoadRecord], float]:
        """Read the next batch of records from the data source."""
        try:
            if self.start == 0:
                self.start = ts
                return self.read_first()

            # Align the ts according to key_ts_alignment
            ts = ts - ts % self.key_ts_alignment
            if ts <= self.last_ts:
                # Seen
                return [], 0.0

            # TODO: Now profile seems to be have a interval delay. Further investigation is needed.
            key = f"{self.prefix}{int(ts)}"
            if self.ver < 3:
                # Legacy version has guarentee on the time of profile creation time, use one window before to make sure the profile is available.
                key = f"{self.prefix}{int(ts-self.key_ts_alignment)}"
            profiles = self.read_key(key, True)
            self.last_ts = ts

            if profiles is None or len(profiles) == 0:
                return [], 0.0

            records, total, pending = self._parse_profiles(profiles, ts)
            logger.debug(f"TotalRequests={total},PendingRequests={pending}")
            return records, self._get_rate(total, pending)

        except Exception as e:
            logger.warning(f"Failed to read from Redis: {e}")
            return [], 0.0

    def read_first(self) -> Tuple[List[LoadRecord], float]:
        """Read the first batch of records from the data source."""
        cursor = 0
        matching_keys = []
        while True:
            cursor, keys = self.client.scan(cursor=cursor, match=f"{self.prefix}*")  # type: ignore
            for key in keys:
                # Decode the key from bytes to string
                strkey = key.decode()
                match = re.search(r"(?:.*?)_(\d+)$", strkey)
                if match is None:
                    logger.warning(f"Unexpected {strkey} from Redis")
                    continue
                matching_keys.append((key, int(match.group(1))))
            if cursor == 0:
                break
        if len(matching_keys) == 0:
            self.last_ts = datetime.now().timestamp()
            logger.info(
                f"No pre-existed load profile matching {self.prefix}* found in Redis"
            )
            return [], 0.0

        # Sort by ts to ensure profiles are processed by time order.
        matching_keys = sorted(matching_keys, key=lambda k: k[1])

        # Retrieve the objects associated with the keys
        records: List[LoadRecord] = []
        last_rate = 0.0
        for key in matching_keys:
            try:
                # Deserialize by json: dict[string]int
                self.last_ts = key[1]
                profiles = self.read_key(key[0], False)
                if profiles is None or len(profiles) == 0:
                    continue

                records, total, pending = self._parse_profiles(
                    profiles, key[1], records
                )
                # We need to call _get_rate for each profile to accumulate history value.
                logger.debug(f"TotalRequests={total},PendingRequests={pending}")
                last_rate = self._get_rate(total, pending)
            except Exception as e:
                logger.warning(f"Failed to parse {key[0].decode()} from Redis: {e}")
                continue

        return records, last_rate

    def read_key(self, key: Union[str, bytes], optional: bool) -> Optional[dict]:
        logging_key = key.decode() if isinstance(key, bytes) else key
        logger.debug(
            f"Loading profile {logging_key} at {datetime.now().timestamp()}..."
        )
        profile_data = self.client.get(key)
        if profile_data is None:
            if optional:
                logger.debug(f"No load profile for {logging_key}")
            else:
                logger.warning(f"Failed to retrieve {logging_key} from Redis")
            return None

        # Deserialize by json: dict[string]int
        try:
            profile = json.loads(profile_data.decode())
            if not isinstance(profile, dict):
                raise Exception("Load profile is not a dictionary")

            return profile
        except Exception as e:
            raise Exception(f"{e}, raw: {profile_data.decode()}")

    def progress(self) -> str:
        return ""

    def next_available(self) -> float:
        """Dataset is available to read anytime."""
        return (
            self.last_ts + self.key_ts_alignment + 2
        )  # Add 2 seconds to tolerate possible delay

    def _get_rate(self, total, pending) -> float:
<<<<<<< HEAD
        return total / self.key_ts_alignment
=======
        # Pending requests includes in-window and out-of-window pending requests.
        # We proportionally add pending to scale up the rate.
        if pending == 0.0:
            # Reset accumulated values when there is no backlog.
            self.accumulated_pending = 0.0
            self.accumulated_total = 0.0
            return float(total) / self.key_ts_alignment

        self.accumulated_pending += pending
        self.accumulated_total += total
        if self.accumulated_pending < self.accumulated_total:
            # gap_ratio = pending(gap)/completed(real)
            gap_ratio = self.accumulated_pending / (
                self.accumulated_total - self.accumulated_pending
            )
            return (gap_ratio + 1) * total / self.key_ts_alignment
        else:
            # Abnormal, simply compensate for 2x.
            return 2.0 * total / self.key_ts_alignment
>>>>>>> b712186e

    def _parse_profiles(
        self, profiles: dict, ts: float, out_records: Optional[List[LoadRecord]] = None
    ) -> Tuple[List[LoadRecord], int, int]:
        """Parse profile dictionary and return records, total requests, and pending requests

        Return:
        records: load profile of completed requests that contains input and output tokens. Records can be accumulated if out_records is specified.
        total requests: total incoming requests in the reporting window. total requests may not equals to sum(records.freq).
        pending requests: total unfinished requests that issued before the reporing window.
        """
        if out_records is None:
            out_records = []
        total_reqs = 0
        pending_reqs = 0

        # Load metainfo.
        version = profiles.get("meta_v", 1)
        precision = profiles.get("meta_precision", 1)
        if version >= 2:
            self.key_ts_alignment = profiles.get("meta_interval_sec", 10)
        # Using gateway reported total requests if meta_v >= 3
        if version >= 3:
            total_reqs = profiles.get("meta_total_reqs", 0)
            pending_reqs = profiles.get("meta_pending_reqs", 0)

        # Parse load profile entries.
        total = 0
        for k, v in profiles.items():
            # skip metainfos.
            if re.match(r"^meta_", k):
                continue

            # parse key: log2(input_tokens)-log2(output_tokens)
            match = re.search(r"^(\d+):(\d+)$", k)
            if match is None:
                raise Exception(f'Unexpected load profile key {k}, expect "int:int".')

            value = int(v)
            if value == 0 and v != "0":
                raise Exception(f"Load profile value is not an integer: {v}")

            input_tokens = int(match.group(1)) / precision
            output_tokens = int(match.group(2)) / precision
            total += value
            out_records.append(LoadRecord(ts, input_tokens, output_tokens, value))

        # Using total completed requests if meta_v < 3
        if version < 3:
            total_reqs = total

        return out_records, total_reqs, pending_reqs<|MERGE_RESOLUTION|>--- conflicted
+++ resolved
@@ -244,11 +244,8 @@
         self.prefix = f"aibrix:{model_name}_request_trace_"
         self.key_ts_alignment = key_ts_alignment
         self.ver = 3  # Change here or negotiate with Redis to be legacy compatible
-<<<<<<< HEAD
-=======
         self.accumulated_total = 0.0
         self.accumulated_pending = 0.0
->>>>>>> b712186e
 
     def read(self, ts: float = 0.0) -> Tuple[List[LoadRecord], float]:
         """Read the next batch of records from the data source."""
@@ -364,9 +361,6 @@
         )  # Add 2 seconds to tolerate possible delay
 
     def _get_rate(self, total, pending) -> float:
-<<<<<<< HEAD
-        return total / self.key_ts_alignment
-=======
         # Pending requests includes in-window and out-of-window pending requests.
         # We proportionally add pending to scale up the rate.
         if pending == 0.0:
@@ -386,7 +380,6 @@
         else:
             # Abnormal, simply compensate for 2x.
             return 2.0 * total / self.key_ts_alignment
->>>>>>> b712186e
 
     def _parse_profiles(
         self, profiles: dict, ts: float, out_records: Optional[List[LoadRecord]] = None
