--- conflicted
+++ resolved
@@ -251,10 +251,7 @@
         logger.info("Starting scheduling...")
         job_driver = JobDriver(self._job_progress_manager, inference_client)
         while True:
-<<<<<<< HEAD
-=======
             one_job: Optional[str] = None
->>>>>>> 6841c6f8
             try:
                 one_job = await self.round_robin_get_job()
             except Exception as e:
@@ -328,12 +325,8 @@
             job_id = self._CC_controller._running_job_pool[i]
             # Do not schedule new job in since we need to adjust capacity
             # based on new pool size representing how much underlying resource.
-<<<<<<< HEAD
-            if (await self._job_progress_manager.get_job_status(job_id)).finished:
-=======
             job = await self._job_progress_manager.get_job_status(job_id)
             if not job or job.finished:
->>>>>>> 6841c6f8
                 self._CC_controller._running_job_pool[i] = None
 
         # Step 2, after the jobs' status are updated,
