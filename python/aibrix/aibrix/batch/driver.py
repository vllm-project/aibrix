# Copyright 2024 The Aibrix Team.
#
# Licensed under the Apache License, Version 2.0 (the "License");
# you may not use this file except in compliance with the License.
# You may obtain a copy of the License at
#
# 	http://www.apache.org/licenses/LICENSE-2.0
#
# Unless required by applicable law or agreed to in writing, software
# distributed under the License is distributed on an "AS IS" BASIS,
# WITHOUT WARRANTIES OR CONDITIONS OF ANY KIND, either express or implied.
# See the License for the specific language governing permissions and
# limitations under the License.

import asyncio
from typing import Any, Dict, List, Optional

import aibrix.batch.storage as _storage
from aibrix.batch.constant import DEFAULT_JOB_POOL_SIZE
from aibrix.batch.job_entity import JobEntityManager
from aibrix.batch.job_manager import JobManager
from aibrix.batch.request_proxy import RequestProxy
from aibrix.batch.scheduler import JobScheduler
from aibrix.batch.storage.batch_metastore import initialize_batch_metastore
from aibrix.metadata.logger import init_logger
from aibrix.storage import StorageType

<<<<<<< HEAD
from .job_entity import JobEntityManager

=======
>>>>>>> 8244e51d
logger = init_logger(__name__)


class BatchDriver:
    def __init__(
        self,
        job_entity_manager: Optional[JobEntityManager] = None,
        storage_type: StorageType = StorageType.AUTO,
        metastore_type: StorageType = StorageType.AUTO,
    ):
        """
        This is main entrance to bind all components to serve job requests.
        """
        _storage.initialize_storage(storage_type)
        initialize_batch_metastore(metastore_type)
        self._storage = _storage
        self._job_manager: JobManager = JobManager(job_entity_manager)
        self._scheduler: Optional[JobScheduler] = None
        self._scheduling_task: Optional[asyncio.Task] = None
        self._proxy: RequestProxy = RequestProxy(self._job_manager)
        # Only create jobs_running_loop if JobEntityManager does not have its own sched
        if not job_entity_manager or not job_entity_manager.is_scheduler_enabled():
            self._scheduler = JobScheduler(self._job_manager, DEFAULT_JOB_POOL_SIZE)
            self._job_manager.set_scheduler(self._scheduler)
            self._scheduling_task = asyncio.create_task(self.jobs_running_loop())
<<<<<<< HEAD

    @property
    def job_manager(self) -> JobManager:
        return self._job_manager

    async def upload_job_data(self, input_file_name) -> str:
        return await self._storage.upload_input_data(input_file_name)

=======

    @property
    def job_manager(self) -> JobManager:
        return self._job_manager

    async def upload_job_data(self, input_file_name) -> str:
        return await self._storage.upload_input_data(input_file_name)

>>>>>>> 8244e51d
    async def retrieve_job_result(self, file_id) -> List[Dict[str, Any]]:
        return await self._storage.download_output_data(file_id)

    async def jobs_running_loop(self):
        """
        This loop is going through all active jobs in scheduler.
        For now, the executing unit is one request. Later if necessary,
        we can support a batch size of request per execution.
        """
        logger.info("Starting scheduling...")
        while True:
            one_job = await self._scheduler.round_robin_get_job()
            if one_job:
                try:
                    await self._proxy.execute_queries(one_job)
                except Exception as e:
                    job = self._job_manager.mark_job_failed(one_job)
                    logger.error(
                        "Failed to execute job",
                        job_id=one_job,
                        status=job.status.state.value,
                        error=e,
                    )
                    raise
            await asyncio.sleep(0)

    async def close(self):
        """Properly shutdown the driver and cancel running tasks"""
        if self._scheduling_task and not self._scheduling_task.done():
            self._scheduling_task.cancel()
            try:
                await self._scheduling_task
            except (asyncio.CancelledError, RuntimeError) as e:
                if isinstance(e, RuntimeError) and "different loop" in str(e):
                    logger.warning(
                        "Task cancellation from different event loop, forcing cancellation"
                    )
                pass
        if self._scheduler:
            await self._scheduler.close()

    async def clear_job(self, job_id):
        job = self._job_manager.get_job(job_id)
        if job is None:
            return

        self._job_manager.job_deleted_handler(job)
        if self._job_manager.get_job(job_id) is None:
            await self._storage.remove_job_data(job.spec.input_file_id)
            if job.status.output_file_id is not None:
                await self._storage.remove_job_data(job.status.output_file_id)
            if job.status.error_file_id is not None:
                await self._storage.remove_job_data(job.status.error_file_id)<|MERGE_RESOLUTION|>--- conflicted
+++ resolved
@@ -25,11 +25,6 @@
 from aibrix.metadata.logger import init_logger
 from aibrix.storage import StorageType
 
-<<<<<<< HEAD
-from .job_entity import JobEntityManager
-
-=======
->>>>>>> 8244e51d
 logger = init_logger(__name__)
 
 
@@ -55,7 +50,6 @@
             self._scheduler = JobScheduler(self._job_manager, DEFAULT_JOB_POOL_SIZE)
             self._job_manager.set_scheduler(self._scheduler)
             self._scheduling_task = asyncio.create_task(self.jobs_running_loop())
-<<<<<<< HEAD
 
     @property
     def job_manager(self) -> JobManager:
@@ -64,16 +58,6 @@
     async def upload_job_data(self, input_file_name) -> str:
         return await self._storage.upload_input_data(input_file_name)
 
-=======
-
-    @property
-    def job_manager(self) -> JobManager:
-        return self._job_manager
-
-    async def upload_job_data(self, input_file_name) -> str:
-        return await self._storage.upload_input_data(input_file_name)
-
->>>>>>> 8244e51d
     async def retrieve_job_result(self, file_id) -> List[Dict[str, Any]]:
         return await self._storage.download_output_data(file_id)
 
