# Copyright 2024 The Aibrix Team.
#
# Licensed under the Apache License, Version 2.0 (the "License");
# you may not use this file except in compliance with the License.
# You may obtain a copy of the License at
#
# 	http://www.apache.org/licenses/LICENSE-2.0
#
# Unless required by applicable law or agreed to in writing, software
# distributed under the License is distributed on an "AS IS" BASIS,
# WITHOUT WARRANTIES OR CONDITIONS OF ANY KIND, either express or implied.
# See the License for the specific language governing permissions and
# limitations under the License.

import asyncio
import copy
import uuid
from dataclasses import dataclass
from datetime import datetime, timezone
from typing import Any, Dict, List, Optional

<<<<<<< HEAD
from aibrix.batch.scheduler import JobScheduler
=======
from aibrix.batch.job_entity import (
    BatchJob,
    BatchJobError,
    BatchJobErrorCode,
    BatchJobSpec,
    BatchJobState,
    BatchJobStatus,
    JobEntityManager,
    ObjectMeta,
    TypeMeta,
)
from aibrix.batch.scheduler import JobScheduler
from aibrix.batch.storage import read_job_input_info
>>>>>>> 8244e51d
from aibrix.metadata.logger import init_logger

from .job_entity import (
    BatchJob,
    BatchJobError,
    BatchJobErrorCode,
    BatchJobSpec,
    BatchJobState,
    BatchJobStatus,
    JobEntityManager,
    ObjectMeta,
    TypeMeta,
)
from .storage import read_job_input_info

<<<<<<< HEAD

# Custom exceptions for job creation
class JobCreationError(Exception):
    """Base exception for job creation errors."""

    pass

=======
# Custom exceptions for job creation
class JobCreationError(Exception):
    """Base exception for job creation errors."""

    pass

>>>>>>> 8244e51d

class JobCreationTimeoutError(JobCreationError):
    """Exception raised when job creation times out."""

    pass


@dataclass
class JobCreationRequest:
    """Request data for job creation."""

    session_id: str
    input_file_id: str
    api_endpoint: str
    completion_window: str
    metadata: Dict[str, Any]
    timeout: float = 30.0  # Default 30 second timeout


# Initialize logger
logger = init_logger(__name__)


class JobMetaInfo(BatchJob):
    """Legacy code, will be removed in the future."""

    def __init__(self, job: BatchJob):
        """
        This constructs a full set of metadata for a batch job.
        Later if needed, this can include other extral metadata
        as an easy extention.
        """
        # Initialize the parent BatchJob with the same data
        super().__init__(
            typeMeta=job.type_meta,
            metadata=job.metadata,
            spec=job.spec,
            status=job.status,
        )
        self._async_lock = asyncio.Lock()
        self._current_request_id: int = (
            0  # request_id < _current_request_id are all completed.
        )
        self._no_total: bool = job.status.request_counts.total == 0
        # Initialize progress bits based on total request count
        self._request_progress_bits: list[bool] = [
            False
        ] * job.status.request_counts.total

    def set_request_executed(self, req_id):
        # This marks the request successfully executed.
        self._request_progress_bits[req_id] = True

    def get_request_bit(self, req_id):
        return self._request_progress_bits[req_id]

    def get_job_status(self) -> BatchJobState:
        return self.status.state

    def complete_one_request(self, req_id, failed: bool = False):
        """
        This is called after an inference call. If all requests
        are done, we need to update its status to be completed.
        """
        if req_id == self.status.request_counts.total:
            self.status.request_counts.total -= 1  # Fix total count
            self.status.finalizing_at = datetime.now(timezone.utc)
            self.status.state = BatchJobState.FINALIZING
            return

        if not self._request_progress_bits[req_id]:
            self.set_request_executed(req_id)
            if failed:
                self.status.request_counts.failed += 1
            else:
                self.status.request_counts.completed += 1
            if (
                not self._no_total
                and self.status.request_counts.completed
                + self.status.request_counts.failed
                == self.status.request_counts.total
            ):
                self.status.finalizing_at = datetime.now(timezone.utc)
                self.status.state = BatchJobState.FINALIZING

    def next_request_id(self):
        """
        Returns the next request for inference. Due to the propobility
        that some requests are failed, this returns a request that
        are not marked as executed.
        """
        if (
            not self._no_total
            and self.status.request_counts.completed + self.status.request_counts.failed
            == self.status.request_counts.total
        ):
            return -1

        req_id = self._current_request_id
        assert self._no_total or req_id != self.status.request_counts.total

        if req_id >= len(self._request_progress_bits):
            self._request_progress_bits.append(False)
        while self._request_progress_bits[req_id]:
            req_id += 1
            if not self._no_total and req_id == self.status.request_counts.total:
                return -1
            if req_id >= len(self._request_progress_bits):
                self._request_progress_bits.append(False)

        # Mark self._current_request_id, requests before self._current_request_id are all completed
        # and don't need to retry.
        self._current_request_id = req_id
        # Update launched request count
        if req_id >= self.status.request_counts.launched:
            self.status.request_counts.launched = req_id + 1
        if req_id >= self.status.request_counts.total:
            self.status.request_counts.total = req_id + 1
        return req_id

    async def validate_job(self):
        """
        This handles all validations before successfully creating a job.
        This is also the place connecting other components
        to check connection and status.
        """
        # 1. [TODO][NOW] Make sure input file exists.
        _, exists = await read_job_input_info(self)
        if not exists:
            raise BatchJobError(
                code=BatchJobErrorCode.INVALID_INPUT_FILE,
                message="input file not found",
            )

        # 2. Authenticate job and rate limit
        if not self.job_authentication():
            raise BatchJobError(
                code=BatchJobErrorCode.AUTHENTICATION_ERROR,
                message="authentication error",
            )

    def job_authentication(self):
        # [TODO] xin
        # Check if the job and account is permitted and rate limit.
        return True


class JobManager:
    def __init__(self, job_entity_manager: Optional[JobEntityManager] = None):
        """
        This manages jobs in three categorical job pools.
        1. _pending_jobs are jobs that are not scheduled yet
        2. _in_progress_jobs are jobs that are in progress now.
        Theses are the input to the job scheduler.
        3. _done_jobs are inactive jobs. This needs to be updated periodically.
        """
        self._pending_jobs: dict[str, BatchJob] = {}
        self._in_progress_jobs: dict[str, BatchJob] = {}
        self._done_jobs: dict[str, BatchJob] = {}
        self._job_scheduler: Optional[JobScheduler] = None
        self._job_entity_manager: Optional[JobEntityManager] = job_entity_manager

        # Track jobs being created with JobEntityManager
        self._creating_jobs: Dict[str, asyncio.Future[str]] = {}
        self._creation_timeouts: Dict[str, asyncio.Task] = {}
        self._session_metadata: Dict[str, Dict[str, Any]] = {}

        # Register job lifecycle handlers if entity manager is available
        if self._job_entity_manager:
            self._job_entity_manager.on_job_committed(self.job_committed_handler)
            self._job_entity_manager.on_job_updated(self.job_updated_handler)
            self._job_entity_manager.on_job_deleted(self.job_deleted_handler)

    def set_scheduler(self, scheduler: JobScheduler):
        self._job_scheduler = scheduler

    async def create_job(
        self,
        session_id: str,
        input_file_id: str,
        api_endpoint: str,
        completion_window: str,
        meta_data: dict,
        timeout: float = 30.0,
    ) -> str:
        job_spec = BatchJobSpec.from_strings(
            input_file_id, api_endpoint, completion_window, meta_data
        )
        return await self.create_job_with_spec(session_id, job_spec, timeout)

    async def create_job_with_spec(
        self,
        session_id: str,
        job_spec: BatchJobSpec,
        timeout: float = 30.0,
    ) -> str:
        """
        Async job creation that waits for job ID to be available.
        Before calling this, user needs to submit job input to storage first
        to have input_file_id ready.

        Note: Even create_job is timeout, the job can be successfully created.
        We do nothing to handle this case. Call list_jobs() for a full list.

        Args:
            session_id: Unique session identifier for tracking
            input_file_id: File ID for job input
            api_endpoint: API endpoint for job execution
            completion_window: Time window for job completion
            meta_data: Additional job metadata
            timeout: Timeout in seconds to wait for job ID
<<<<<<< HEAD

        Returns:
            str: Job ID when available

=======

        Returns:
            str: Job ID when available

>>>>>>> 8244e51d
        Raises:
            asyncio.TimeoutError: If job ID not available within timeout
            Exception: If job submission fails
        """
        if self._job_entity_manager:
            # Create future for job ID
            job_future = asyncio.Future[str]()
            self._creating_jobs[session_id] = job_future

            job_id: Optional[str] = None
            try:
                # Will trigger job committed handler
                # Note: When using job_entity_manager, the job_id will be available after the committed handler
                # For now, we return None since we don't have immediate access to the generated job_id
                self._job_entity_manager.submit_job(session_id, job_spec)
                job_id = await asyncio.wait_for(job_future, timeout=timeout)
                logger.info(
                    "Job created successfully", session_id=session_id, job_id=job_id
                )  # type: ignore[call-arg]
            except Exception:
                raise
            finally:
                # Clean up tracking
                del self._creating_jobs[session_id]

            return job_id

        # Local job handling.
        job = BatchJob(
            typeMeta=TypeMeta(apiVersion="", kind="LocalBatchJob"),
            metadata=ObjectMeta(
                resourceVersion=None,
                creationTimestamp=datetime.now(timezone.utc),
                deletionTimestamp=None,
            ),
            spec=job_spec,
            status=BatchJobStatus(
                jobID=str(uuid.uuid4()),
                state=BatchJobState.CREATED,
                createdAt=datetime.now(timezone.utc),
            ),
        )
        self.job_committed_handler(job)
        assert job.job_id is not None

        return job.job_id

    def cancel_job(self, job_id: str) -> bool:
        """
        Cancel a job by job_id.

        This method supports both local job cancelling and job cancelling with _job_entity_manager.
        For jobs managed by _job_entity_manager, it signals the entity manager to cancel the job.
        For local jobs, it directly calls job_deleted_handler.

        The method considers the situation that while before signaling, the job is in pending or processing,
        but before job_deleted_handler is called, the job may have completed.

        Args:
            job_id: The ID of the job to cancel

        Returns:
            bool: True if cancellation was initiated successfully, False otherwise
        """
        # Check if job exists in any state
        job = None
        job_in_progress = False
        if job_id in self._pending_jobs:
            job = self._pending_jobs[job_id]
            # Delete from pending jobs to avoid the job being scheduled. Status will be updated later
            del self._pending_jobs[job_id]
        elif job_id in self._in_progress_jobs:
            job = self._in_progress_jobs[job_id]
            job_in_progress = True
        elif job_id in self._done_jobs:
            # Job is already done (completed, failed, expired, or cancelled)
            logger.debug("Job is already in final state", job_id=job_id)  # type: ignore[call-arg]
            return True
        else:
            logger.warning("Job not found", job_id=job_id)  # type: ignore[call-arg]
            return False

        # Check if job is already in a final state (race condition protection)
        # We allow CANCELLING job be signalled again.
        if job.status and job.status.state in [
            BatchJobState.COMPLETED,
            BatchJobState.FAILED,
            BatchJobState.EXPIRED,
            BatchJobState.CANCELED,
        ]:
            logger.info(  # type: ignore[call-arg]
                "Job is already in final state", job_id=job_id, state=job.status.state
            )
            return False

        if self._job_entity_manager:
            # Signal the entity manager to cancel the job
            # The actual state update will be handled by job_deleted_handler or job_updated_handler when called back
            self._job_entity_manager.cancel_job(job_id)
            return True

        # For local jobs, directly call job_deleted_handler
        job_done = copy.deepcopy(job)
        if job_done.status:
            job_done.status.state = BatchJobState.CANCELLING
            job_done.status.cancelling_at = datetime.now()
        if job_in_progress:
            # [TODO][NEXT] zhangjyr
            # Remove all related requests from scheduler and proxy
            del self._in_progress_jobs[job_id]

        if job_done.status:
            job_done.status.state = BatchJobState.CANCELED
            job_done.status.cancelled_at = datetime.now()
        self.job_updated_handler(job, job_done)
        return True

    def job_committed_handler(self, job: BatchJob):
        """
        This is called by job entity manager when a job is committed.
        Enhanced to resolve pending job creation futures.
        """
        job_id = job.job_id
        if not job_id:
            logger.error("Job ID not found in comitted job")
            return

        category = self._categorize_jobs(job)
        category[job_id] = job

        # Check if this job resolves a pending creation
        if job.session_id and job.session_id in self._creating_jobs:
            future = self._creating_jobs[job.session_id]
            if not future.done():
                future.set_result(job_id)
                logger.debug(
                    "Job creation future resolved",
                    session_id=job.session_id,
                    job_id=job_id,
                )  # type: ignore[call-arg]

        # Add to job schduler if available
        if category is self._pending_jobs and self._job_scheduler:
            created_at: datetime = job.status.created_at
            self._job_scheduler.append_job(
                job_id, created_at.timestamp() + job.spec.completion_window.expires_at()
            )

    def job_updated_handler(self, old_job: BatchJob, new_job: BatchJob):
        """
        This is called by job entity manager when a job status is updated.
        Handles state transitions when a job is cancelled or completed.
        """
        job_id = old_job.job_id
        if not job_id:
            logger.error("Job ID not found in updated job")
            return
        if not old_job.status or not new_job.status:
            logger.error("Job status not found in updated job", job_id=job_id)  # type: ignore[call-arg]
            return

        # Categorize jobs
        old_category = self._categorize_jobs(old_job)
        new_category = self._categorize_jobs(new_job)
        if old_category is new_category:
            return

        # Move job from old category to new category
        if job_id in old_category:
            del old_category[job_id]
        new_category[job_id] = new_job

    def job_deleted_handler(self, job: BatchJob):
        """
        This is called by job entity manager when a job is deleted.
        """
        job_id = job.job_id
        if job_id in self._in_progress_jobs:
            # [TODO][NEXT] zhangjyr
            # Remove all related requests from scheduler and proxy, and call job_updated_handler, followed by job_deleted_handler() again.
            logger.warning("Job is in progress, cannot be deleted", job_id=job_id)  # type: ignore[call-arg]
            return

        if job_id in self._pending_jobs:
            del self._pending_jobs[job_id]
        if job_id in self._done_jobs:
            del self._done_jobs[job_id]

    def get_job(self, job_id) -> Optional[BatchJob]:
        """
        This retrieves a job's status to users.
        Job scheduler does not need to check job status. It can directly
        check the job pool for scheduling, such as pending_jobs.
        """
        if self._job_entity_manager:
            return self._job_entity_manager.get_job(job_id)

        if job_id in self._pending_jobs:
            return self._pending_jobs[job_id]
        elif job_id in self._in_progress_jobs:
            return self._in_progress_jobs[job_id]
        elif job_id in self._done_jobs:
            return self._done_jobs[job_id]

        return None
<<<<<<< HEAD

    def get_job_status(self, job_id: str) -> Optional[BatchJobState]:
        """Get the current status of a job."""
        job = self.get_job(job_id)
        return job.status.state if job else None

    async def list_jobs(self) -> List[BatchJob]:
        """List all jobs."""
        # [TODO][NEXT Load all jobs from persistent store
        all_jobs: Optional[List[BatchJob]] = None
        if self._job_entity_manager:
            all_jobs = self._job_entity_manager.list_jobs()
        else:
            # Collect jobs from all states
            all_jobs = []
            all_jobs.extend(self._pending_jobs.values())
            all_jobs.extend(self._in_progress_jobs.values())
            all_jobs.extend(self._done_jobs.values())

=======

    def get_job_status(self, job_id: str) -> Optional[BatchJobState]:
        """Get the current status of a job."""
        job = self.get_job(job_id)
        return job.status.state if job else None

    async def list_jobs(self) -> List[BatchJob]:
        """List all jobs."""
        # [TODO][NEXT Load all jobs from persistent store
        all_jobs: Optional[List[BatchJob]] = None
        if self._job_entity_manager:
            all_jobs = self._job_entity_manager.list_jobs()
        else:
            # Collect jobs from all states
            all_jobs = []
            all_jobs.extend(self._pending_jobs.values())
            all_jobs.extend(self._in_progress_jobs.values())
            all_jobs.extend(self._done_jobs.values())

>>>>>>> 8244e51d
        # Sort by creation time (newest first)
        assert all_jobs is not None
        all_jobs.sort(key=lambda job: job.status.created_at, reverse=True)

        return all_jobs

    async def start_execute_job(self, job_id) -> bool:
        """
        This interface should be called by scheduler.
        User is not allowed to choose a job to be scheduled.
        """
        if job_id not in self._pending_jobs:
            logger.warning("Job does not exist - maybe create it first", job_id=job_id)  # type: ignore[call-arg]
            return False
        if job_id in self._in_progress_jobs:
            logger.info("Job has already been launched", job_id=job_id)  # type: ignore[call-arg]
            return False

        job = self._pending_jobs[job_id]
        del self._pending_jobs[job_id]
        meta_data = JobMetaInfo(job)
        meta_data.status.state = BatchJobState.VALIDATING
        self._in_progress_jobs[job_id] = meta_data

        try:
            await meta_data.validate_job()
            meta_data.status.in_progress_at = datetime.now(timezone.utc)
            # [TODO][NEXT] Use separate file id
            meta_data.status.output_file_id = meta_data.job_id
            meta_data.status.state = BatchJobState.IN_PROGRESS
        except BatchJobError as e:
            logger.error("Job validation failed", job_id=job_id, error=str(e))  # type: ignore[call-arg]
            meta_data.status.state = BatchJobState.FAILED
            meta_data.status.failed_at = datetime.now(timezone.utc)
            meta_data.status.errors = [e]
            del self._in_progress_jobs[job_id]
            self._done_jobs[job_id] = meta_data
            return False

        return True

    def get_job_next_request(self, job_id) -> int:
        request_id = -1
        if job_id not in self._in_progress_jobs:
            logger.info("Job has not been scheduled yet", job_id=job_id)  # type: ignore[call-arg]
            return request_id

        job = self._in_progress_jobs[job_id]
        assert isinstance(job, JobMetaInfo)
        meta_data: JobMetaInfo = job
        return meta_data.next_request_id()

    def get_job_endpoint(self, job_id) -> str:
        if job_id in self._pending_jobs:
            job = self._pending_jobs[job_id]
        elif job_id in self._in_progress_jobs:
            job = self._in_progress_jobs[job_id]
        else:
            logger.info("Job is discarded", job_id=job_id)  # type: ignore[call-arg]
            return ""
        return str(job.spec.endpoint)

    def mark_job_progress(self, job_id, executed_requests) -> Optional[BatchJob]:
        """
        This is used to sync job's progress, called by execution proxy.
        It is guaranteed that each request is executed at least once.
        """
        if job_id not in self._in_progress_jobs:
            logger.info("Job has not started yet", job_id=job_id)  # type: ignore[call-arg]
            return None

        job = self._in_progress_jobs[job_id]
        assert isinstance(job, JobMetaInfo)
        meta_data: JobMetaInfo = job

        request_len = meta_data.status.request_counts.total

        for req_id in executed_requests:
            if req_id < 0 or req_id > request_len:
                logger.error(  # type: ignore[call-arg]
                    "Mark job progress failed - request index out of boundary",
                    job_id=job_id,
                    req_id=req_id,
                    total=request_len,
                )
                continue
            meta_data.complete_one_request(req_id)

        self._in_progress_jobs[job_id] = meta_data
        return meta_data

    def mark_job_done(self, job_id: str) -> Optional[BatchJob]:
        """
        Mark job done.
        """
        if job_id not in self._in_progress_jobs:
            logger.error(
                "Unexpected job queue", job_id=job_id, queue="_in_progress_jobs"
            )  # type: ignore[call-arg]
            return None

        job = self._in_progress_jobs[job_id]
        if job.status.state != BatchJobState.FINALIZING:
            logger.error(
                "Unexpected job status", job_id=job_id, status=job.status.state.value
            )  # type: ignore[call-arg]
            return job

        del self._in_progress_jobs[job_id]
        self._done_jobs[job_id] = job
        job.status.completed_at = datetime.now(timezone.utc)
        job.status.state = BatchJobState.COMPLETED
        logger.info("Job is completed", job_id=job_id)  # type: ignore[call-arg]

        return job

    def mark_job_failed(self, job_id: str) -> Optional[BatchJob]:
        """
        Mark job failed.
        """
        if job_id not in self._in_progress_jobs:
            logger.error(
                "Unexpected job queue", job_id=job_id, queue="_in_progress_jobs"
            )  # type: ignore[call-arg]
            return None

        job = self._in_progress_jobs[job_id]
        del self._in_progress_jobs[job_id]

        job.status.failed_at = datetime.now(timezone.utc)
        job.status.state = BatchJobState.FAILED
        self._done_jobs[job_id] = job

        logger.info("Job failed", job_id=job_id)  # type: ignore[call-arg]
        return job

    def expire_job(self, job_id):
        """
        This is called by scheduler. When a job arrives at its
        specified due time, scheduler will mark this expired.
        User can not expire a job, but can cancel a job.
        """

        if job_id in self._pending_jobs:
            job = self._pending_jobs[job_id]
            del self._pending_jobs[job_id]
            job.status.state = BatchJobState.EXPIRED
            self._done_jobs[job_id] = job
        elif job_id in self._in_progress_jobs:
            # Now a job can not be expired once it gets scheduled, considering
            # that expiring a partial executed job wastes resources.
            # Later we may apply another policy to force a job to expire
            # regardless of its current progress.
            logger.warning("Job was scheduled and cannot expire", job_id=job_id)  # type: ignore[call-arg]
            return False

        elif job_id in self._done_jobs:
            logger.error("Job is done and this should not happen", job_id=job_id)  # type: ignore[call-arg]
            return False

        return True

    def sync_job_to_storage(self, jobId):
        """
        [TODO] Xin
        This is used to serialize everything here to storage to make sure
        that job manager can restart it over from storage once it crashes
        or intentional quit.
        """
        pass

    def _categorize_jobs(self, job: BatchJob) -> dict[str, BatchJob]:
        """
        This is used to categorize jobs into pending, in progress, and done.
        """
        if not job.status:
            return self._pending_jobs
        if job.status.state == BatchJobState.CREATED:
            return self._pending_jobs
        elif job.status.state in [
            BatchJobState.COMPLETED,
            BatchJobState.FAILED,
            BatchJobState.EXPIRED,
            BatchJobState.CANCELED,
        ]:
            return self._done_jobs
        else:
            return self._in_progress_jobs<|MERGE_RESOLUTION|>--- conflicted
+++ resolved
@@ -19,9 +19,6 @@
 from datetime import datetime, timezone
 from typing import Any, Dict, List, Optional
 
-<<<<<<< HEAD
-from aibrix.batch.scheduler import JobScheduler
-=======
 from aibrix.batch.job_entity import (
     BatchJob,
     BatchJobError,
@@ -35,23 +32,8 @@
 )
 from aibrix.batch.scheduler import JobScheduler
 from aibrix.batch.storage import read_job_input_info
->>>>>>> 8244e51d
 from aibrix.metadata.logger import init_logger
 
-from .job_entity import (
-    BatchJob,
-    BatchJobError,
-    BatchJobErrorCode,
-    BatchJobSpec,
-    BatchJobState,
-    BatchJobStatus,
-    JobEntityManager,
-    ObjectMeta,
-    TypeMeta,
-)
-from .storage import read_job_input_info
-
-<<<<<<< HEAD
 
 # Custom exceptions for job creation
 class JobCreationError(Exception):
@@ -59,14 +41,6 @@
 
     pass
 
-=======
-# Custom exceptions for job creation
-class JobCreationError(Exception):
-    """Base exception for job creation errors."""
-
-    pass
-
->>>>>>> 8244e51d
 
 class JobCreationTimeoutError(JobCreationError):
     """Exception raised when job creation times out."""
@@ -278,17 +252,10 @@
             completion_window: Time window for job completion
             meta_data: Additional job metadata
             timeout: Timeout in seconds to wait for job ID
-<<<<<<< HEAD
 
         Returns:
             str: Job ID when available
 
-=======
-
-        Returns:
-            str: Job ID when available
-
->>>>>>> 8244e51d
         Raises:
             asyncio.TimeoutError: If job ID not available within timeout
             Exception: If job submission fails
@@ -494,7 +461,6 @@
             return self._done_jobs[job_id]
 
         return None
-<<<<<<< HEAD
 
     def get_job_status(self, job_id: str) -> Optional[BatchJobState]:
         """Get the current status of a job."""
@@ -514,27 +480,6 @@
             all_jobs.extend(self._in_progress_jobs.values())
             all_jobs.extend(self._done_jobs.values())
 
-=======
-
-    def get_job_status(self, job_id: str) -> Optional[BatchJobState]:
-        """Get the current status of a job."""
-        job = self.get_job(job_id)
-        return job.status.state if job else None
-
-    async def list_jobs(self) -> List[BatchJob]:
-        """List all jobs."""
-        # [TODO][NEXT Load all jobs from persistent store
-        all_jobs: Optional[List[BatchJob]] = None
-        if self._job_entity_manager:
-            all_jobs = self._job_entity_manager.list_jobs()
-        else:
-            # Collect jobs from all states
-            all_jobs = []
-            all_jobs.extend(self._pending_jobs.values())
-            all_jobs.extend(self._in_progress_jobs.values())
-            all_jobs.extend(self._done_jobs.values())
-
->>>>>>> 8244e51d
         # Sort by creation time (newest first)
         assert all_jobs is not None
         all_jobs.sort(key=lambda job: job.status.created_at, reverse=True)
