# Copyright 2024 The Aibrix Team.
#
# Licensed under the Apache License, Version 2.0 (the "License");
# you may not use this file except in compliance with the License.
# You may obtain a copy of the License at
#
# 	http://www.apache.org/licenses/LICENSE-2.0
#
# Unless required by applicable law or agreed to in writing, software
# distributed under the License is distributed on an "AS IS" BASIS,
# WITHOUT WARRANTIES OR CONDITIONS OF ANY KIND, either express or implied.
# See the License for the specific language governing permissions and
# limitations under the License.

import asyncio
import json

import pytest
from fastapi.testclient import TestClient

from tests.batch.conftest import create_test_app


def generate_batch_input_data(num_requests: int = 3) -> str:
    """Generate test batch input data and return the content as string."""
    base_request = {
        "custom_id": "request-1",
        "method": "POST",
        "url": "/v1/chat/completions",
        "body": {
            "model": "gpt-3.5-turbo-0125",
            "messages": [
                {"role": "system", "content": "You are a helpful assistant."},
                {"role": "user", "content": "Hello world!"},
            ],
            "max_tokens": 1000,
        },
    }

    lines = []
    for i in range(num_requests):
        request = base_request.copy()
        request["custom_id"] = f"request-{i+1}"
        lines.append(json.dumps(request))

    return "\n".join(lines)


def verify_batch_output_content(output_content: str, expected_requests: int) -> bool:
    """Verify that batch output content has the expected structure."""
    lines = output_content.strip().split("\n")

    if len(lines) != expected_requests:
        print(f"Expected {expected_requests} output lines, got {len(lines)}")
        return False

    for i, line in enumerate(lines):
        try:
            output = json.loads(line)

            # Check required fields in OpenAI batch response format
            required_fields = ["id", "custom_id", "response"]
            for field in required_fields:
                if field not in output:
                    print(f"Missing required field '{field}' in response {i+1}")
                    return False

            # Verify custom_id matches expected pattern
            expected_custom_id = f"request-{i+1}"
            if output["custom_id"] != expected_custom_id:
                print(
                    f"Expected custom_id '{expected_custom_id}', got '{output['custom_id']}'"
                )
                return False

            response = output["response"]
            required_fields = ["status_code", "request_id", "body"]
            for field in required_fields:
                if field not in response:
                    print(
                        f"Missing required field 'response.{field}' in response {i+1}"
                    )
                    return False

            body = response["body"]
            required_fields = ["model"]  # For now, just check model
            for field in required_fields:
                if field not in body:
                    print(
                        f"Missing required field 'response.body.{field}' in response {i+1}"
                    )
                    return False

        except json.JSONDecodeError as e:
            print(f"Invalid JSON in output line {i+1}: {e}")
            return False

    return True


@pytest.mark.asyncio
async def test_openai_batch_api_e2e():
    """
    End-to-end test for OpenAI Batch API:
    1. Upload sample input file via Files API
    2. Create batch job via Batch API
    3. Poll job status until completion
    4. Download and verify output via Files API
    """
    app = create_test_app()

    with TestClient(app) as client:
        # Step 1: Upload sample input file via Files API
        print("Step 1: Uploading batch input file...")

        input_data = generate_batch_input_data(3)
        files = {"file": ("batch_input.jsonl", input_data, "application/jsonl")}
        data = {"purpose": "batch"}

        upload_response = client.post("/v1/files", files=files, data=data)
        assert (
            upload_response.status_code == 200
        ), f"File upload failed: {upload_response.text}"

        upload_result = upload_response.json()
        assert upload_result["object"] == "file"
        assert upload_result["purpose"] == "batch"
        assert upload_result["status"] == "uploaded"

        input_file_id = upload_result["id"]
        print(f"✅ File uploaded successfully with ID: {input_file_id}")

        # Step 2: Create batch job via Batch API
        print("Step 2: Creating batch job...")

        batch_request = {
            "input_file_id": input_file_id,
            "endpoint": "/v1/chat/completions",
            "completion_window": "24h",
        }

        batch_response = client.post("/v1/batches", json=batch_request)
        assert (
            batch_response.status_code == 200
        ), f"Batch creation failed: {batch_response.text}"

        batch_result = batch_response.json()
        assert batch_result["object"] == "batch"
        assert batch_result["input_file_id"] == input_file_id
        assert batch_result["endpoint"] == "/v1/chat/completions"

        batch_id = batch_result["id"]
        print(f"✅ Batch created successfully with ID: {batch_id}")

        # Step 3: Poll job status until completion
        print("Step 3: Polling job status until completion...")

        max_polls = 10  # Maximum number of polling attempts
        poll_interval = 1  # seconds

        for attempt in range(max_polls):
            status_response = client.get(f"/v1/batches/{batch_id}")
            assert (
                status_response.status_code == 200
            ), f"Status check failed: {status_response.text}"

            status_result = status_response.json()
            current_status = status_result["status"]

            print(f"  Attempt {attempt + 1}: Status = {current_status}")

            if current_status == "completed":
                print("✅ Batch job completed successfully!")
                output_file_id = status_result["output_file_id"]
                assert (
                    output_file_id is not None
                ), "Expected output_file_id for completed batch"

                request_counts = status_result.get("request_counts")
                assert request_counts is not None
                assert request_counts["total"] == 3
                assert request_counts["completed"] == 3
                assert request_counts["failed"] == 0

                break
            elif current_status == "failed":
                pytest.fail(
                    f"Batch job failed: {status_result.get('errors', 'Unknown error')}"
                )
            elif current_status in ["cancelled", "expired"]:
                pytest.fail(f"Batch job was {current_status}")

            # Wait before next poll
            await asyncio.sleep(poll_interval)
        else:
            pytest.fail(
                f"Batch job did not complete within {max_polls * poll_interval} seconds"
            )

        # Step 4: Download and verify output via Files API
        print("Step 4: Downloading and verifying output...")

        output_response = client.get(f"/v1/files/{output_file_id}/content")
        assert (
            output_response.status_code == 200
        ), f"Output download failed: {output_response.text}"

        output_content = output_response.content.decode("utf-8")
        assert output_content, "Output file is empty"

        # Verify output content structure
        is_valid = verify_batch_output_content(output_content, 3)
        assert (
            is_valid
        ), f"Output content verification failed. Content:\n{output_content}"

        print("✅ Output downloaded and verified successfully!")
        print(f"Output content preview:\n{output_content[:200]}...")

        # Step 5: Verify batch list API works
        print("Step 5: Testing batch list API...")

        list_response = client.get("/v1/batches")
        assert (
            list_response.status_code == 200
        ), f"Batch list failed: {list_response.text}"

        list_result = list_response.json()
        assert list_result["object"] == "list"
        assert len(list_result["data"]) >= 1, "Expected at least one batch in the list"

        # Find our batch in the list
        our_batch = None
        for batch in list_result["data"]:
            if batch["id"] == batch_id:
                our_batch = batch
                break

        assert our_batch is not None, f"Batch {batch_id} not found in list"
        assert our_batch["status"] == "completed"

        print("✅ Batch list API verified successfully!")

        print(
            "\n🎉 E2E test completed successfully! All OpenAI Batch API endpoints working correctly."
        )
        await app.state.batch_driver.clear_job(batch_id)


@pytest.mark.asyncio
async def test_openai_batch_api_metadata_server_workflow(test_app):
    """
    End-to-end test for OpenAI Batch API with metadata server workflow:
    1. Upload sample input file via Files API
    2. Create batch job via Batch API (using metadata server mode)
    3. Verify metadata server prepares job output files
    4. Simulate worker execution by checking IN_PROGRESS state
    5. Poll job status until completion
    6. Download and verify output via Files API
    """
    with TestClient(test_app) as client:
        # Step 1: Upload sample input file via Files API
        print("Step 1: Uploading batch input file...")

        input_data = generate_batch_input_data(10)
        files = {
            "file": ("metadata_batch_input.jsonl", input_data, "application/jsonl")
        }
        data = {"purpose": "batch"}

        upload_response = client.post("/v1/files", files=files, data=data)
        assert (
            upload_response.status_code == 200
        ), f"File upload failed: {upload_response.text}"

        upload_result = upload_response.json()
        input_file_id = upload_result["id"]
        print(f"✅ File uploaded successfully with ID: {input_file_id}")

        # Step 2: Create batch job via Batch API (metadata server mode)
        print("Step 2: Creating batch job with metadata server workflow...")

        batch_request = {
            "input_file_id": input_file_id,
            "endpoint": "/v1/chat/completions",
            "completion_window": "24h",
        }

        batch_response = client.post("/v1/batches", json=batch_request)
        assert (
            batch_response.status_code == 200
        ), f"Batch creation failed: {batch_response.text}"

        batch_result = batch_response.json()
        assert "id" in batch_result
        assert batch_result["object"] == "batch"
        assert batch_result["input_file_id"] == input_file_id
        assert batch_result["endpoint"] == "/v1/chat/completions"
        assert batch_result["completion_window"] == "24h"
        assert isinstance(batch_result["created_at"], int)

        batch_id = batch_result["id"]
        print(f"✅ Batch created successfully with ID: {batch_id}")

        # Step 3: Verify metadata server prepared job output files
        print("Step 3: Checking if job output files are prepared...")

        # Poll for a short time to see if job moves through states
        preparation_polls = 5
        for attempt in range(preparation_polls):
            status_response = client.get(f"/v1/batches/{batch_id}")
            assert (
                status_response.status_code == 200
            ), f"Status check failed: {status_response.text}"

            status_result = status_response.json()
            current_status = status_result["status"]
            print(f"  Preparation check {attempt + 1}: Status = {current_status}")

            # Check if we have output file IDs which indicates preparation is done
            output_file_id = status_result.get("output_file_id")
            error_file_id = status_result.get("error_file_id")

            if output_file_id and error_file_id:
                print("✅ Job output files prepared by metadata server!")
                break
            elif current_status in ["failed", "cancelled", "expired"]:
                pytest.fail(f"Job failed during preparation: {current_status}")

            await asyncio.sleep(0.5)

        # Step 4: Simulate worker workflow - wait for IN_PROGRESS
        print("Step 4: Waiting for job to reach IN_PROGRESS state...")

        in_progress_polls = 3
        for attempt in range(in_progress_polls):
            status_response = client.get(f"/v1/batches/{batch_id}")
            status_result = status_response.json()
            print(status_result)
            current_status = status_result["status"]

            print(f"  IN_PROGRESS check {attempt + 1}: Status = {current_status}")

            if current_status == "in_progress":
                print("✅ Job reached IN_PROGRESS state - worker can start execution!")

                # Verify status_result
                assert isinstance(status_result["in_progress_at"], int)

                break
            elif current_status in ["failed", "cancelled", "expired"]:
                pytest.fail(f"Job failed before reaching IN_PROGRESS: {current_status}")

            await asyncio.sleep(1)

        # Step 5: Poll job status until completion (metadata server should finalize)
        print("Step 5: Polling job status until completion...")

        max_polls = 20  # Extended for metadata server workflow
        poll_interval = 1

        for attempt in range(max_polls):
            status_response = client.get(f"/v1/batches/{batch_id}")
            status_result = status_response.json()
            print(status_result)
            current_status = status_result["status"]

            print(f"  Completion check {attempt + 1}: Status = {current_status}")

            if current_status == "completed":
                print(
                    "✅ Batch job completed successfully with metadata server workflow!"
                )

                # Verify status_result
                output_file_id = status_result["output_file_id"]
                assert (
                    output_file_id is not None
                ), "Expected output_file_id for completed batch"

                request_counts = status_result.get("request_counts")
                assert request_counts is not None
                assert request_counts["total"] == 10
                assert request_counts["completed"] == 10
                assert request_counts["failed"] == 0

                assert isinstance(status_result["finalizing_at"], int)
                assert isinstance(status_result["completed_at"], int)

                break
            elif current_status == "failed":
                pytest.fail(
                    f"Batch job failed: {status_result.get('errors', 'Unknown error')}"
                )
            elif current_status in ["cancelled", "expired"]:
                pytest.fail(f"Batch job was {current_status}")

            await asyncio.sleep(poll_interval)
        else:
            pytest.fail(
                f"Batch job did not complete within {max_polls * poll_interval} seconds"
            )

        # Step 6: Download and verify output via Files API
        print("Step 6: Downloading and verifying output...")

        output_response = client.get(f"/v1/files/{output_file_id}/content")
        assert (
            output_response.status_code == 200
        ), f"Output download failed: {output_response.text}"

        output_content = output_response.content.decode("utf-8")
        assert output_content, "Output file is empty"

        # Verify output content structure
        is_valid = verify_batch_output_content(output_content, 10)
        assert (
            is_valid
        ), f"Output content verification failed. Content:\n{output_content}"

        print("✅ Output downloaded and verified successfully!")
        print(f"Output content preview:\n{output_content[:200]}...")

        print(
            "\n🎉 Metadata server workflow E2E test completed successfully! "
            "Job preparation, worker coordination, and finalization working correctly."
        )
        await test_app.state.batch_driver.clear_job(batch_id)
<<<<<<< HEAD

        assert False
=======
>>>>>>> 6841c6f8


@pytest.mark.asyncio
async def test_batch_api_error_handling():
    """Test error handling in batch API."""
    app = create_test_app()

    with TestClient(app) as client:
        # Test creating batch with non-existent file ID
        batch_request = {
            "input_file_id": "non-existent-file-id",
            "endpoint": "/v1/chat/completions",
            "completion_window": "24h",
        }

        response = client.post("/v1/batches", json=batch_request)
        # This should either succeed (if validation is async) or fail with proper error
        # The actual behavior depends on when file validation occurs
        print(
            f"Batch creation with invalid file ID returned status: {response.status_code}"
        )

        # Test getting non-existent batch
        response = client.get("/v1/non-existent-batch-id")
        assert response.status_code == 404

        # Test invalid file upload
        files = {
            "file": ("invalid.txt", "This is not a valid batch file", "text/plain")
        }
        data = {"purpose": "batch"}

        response = client.post("/v1/files/", files=files, data=data)
        assert response.status_code == 400  # Should fail due to invalid file extension


if __name__ == "__main__":
    # Allow running the test directly
    test_openai_batch_api_e2e()
    test_batch_api_error_handling()<|MERGE_RESOLUTION|>--- conflicted
+++ resolved
@@ -426,11 +426,6 @@
             "Job preparation, worker coordination, and finalization working correctly."
         )
         await test_app.state.batch_driver.clear_job(batch_id)
-<<<<<<< HEAD
-
-        assert False
-=======
->>>>>>> 6841c6f8
 
 
 @pytest.mark.asyncio
