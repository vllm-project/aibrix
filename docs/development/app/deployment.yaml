--- conflicted
+++ resolved
@@ -2,10 +2,7 @@
 kind: Deployment
 metadata:
   name: llama2-70b
-<<<<<<< HEAD
-=======
   namespace: default
->>>>>>> ec8e4f71
   labels:
     model.aibrix.ai/name: "llama2-70b"
     model.aibrix.ai/port: "8000"
@@ -46,10 +43,7 @@
 kind: Service
 metadata:
   name: llama2-70b
-<<<<<<< HEAD
-=======
   namespace: default
->>>>>>> ec8e4f71
 spec:
   selector:
     model.aibrix.ai/name: "llama2-70b"
