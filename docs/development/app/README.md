# Mocked vLLM application

Before you move forward, you should follow the README.md to deploy aibrix first.

## Mocked App Deployment

1. Builder mocked base model image
```dockerfile
docker build -t aibrix/vllm-mock:nightly -f Dockerfile .

# If you are using Docker-Desktop on Mac, Kubernetes shares the local image repository with Docker.
# Therefore, the following command is not necessary.
kind load docker-image aibrix/vllm-mock:nightly
```

1. Deploy mocked model image
```shell
kubectl apply -f docs/development/app/deployment.yaml
<<<<<<< HEAD
kubectl port-forward svc/llama2-70b 8000:8000 &
```

## Test python app separately

```shell
curl http://localhost:8000/v1/chat/completions \
  -H "Content-Type: application/json" \
  -H "Authorization: Bearer any_key" \
  -d '{
     "model": "llama2-70b",
     "messages": [{"role": "user", "content": "Say this is a test!"}],
     "temperature": 0.7
   }'
```
=======
>>>>>>> ec8e4f71

# you can run following command to delete the deployment 
kubectl delete -f docs/development/app/deployment.yaml
```

1. Get the service endpoint

You can two options to expose the service:

```shell
# Option 1: Port forward the envoy service
kubectl -n envoy-gateway-system port-forward service/envoy-aibrix-system-aibrix-eg-903790dc 8000:80 &

# Option 2: Port forward the model service
kubectl -n default port-forward svc/llama2-70b 8000:8000 &
```


1. Test model invocation

```shell
curl http://localhost:8000/v1/chat/completions \
  -H "Content-Type: application/json" \
  -H "Authorization: Bearer any_key" \
  -d '{
     "model": "llama2-70b",
     "messages": [{"role": "user", "content": "Say this is a test!"}],
     "temperature": 0.7
   }'
```

## Testing Gateway rpm/tpm configs

```shell
# note: not mandatory to create user to access gateway API

kubectl -n aibrix-system port-forward svc/aibrix-gateway-users 8090:8090 &

curl http://localhost:8090/CreateUser \
  -H "Content-Type: application/json" \
  -d '{"name": "your-user-name","rpm": 100,"tpm": 1000}'
```

Test request
```shell
curl -v http://localhost:8888/v1/chat/completions \
  -H "Content-Type: application/json" \
  -H "Authorization: Bearer any_key" \
  -d '{
     "model": "llama2-70b",
     "messages": [{"role": "user", "content": "Say this is a test!"}],
     "temperature": 0.7
   }'

curl -v http://localhost:8888/v1/chat/completions \
  -H "Content-Type: application/json" \
  -H "Authorization: Bearer any_key" \
  -H "routing-strategy: random" \
  -d '{
     "model": "llama2-70b",
     "messages": [{"role": "user", "content": "Say this is a test!"}],
     "temperature": 0.7
   }'


# least-request based
for i in {1..10}; do
  curl -v http://localhost:8888/v1/chat/completions \
  -H "user: your-user-name" \
  -H "routing-strategy: least-request" \
  -H "Content-Type: application/json" \
  -H "Authorization: Bearer any_key" \
  -d '{
     "model": "llama2-70b",
     "messages": [{"role": "user", "content": "Say this is a test!"}],
     "temperature": 0.7
   }' &
done

# throughput based
for i in {1..10}; do
  curl -v http://localhost:8888/v1/chat/completions \
  -H "user: your-user-name" \
  -H "routing-strategy: random" \
  -H "Content-Type: application/json" \
  -H "Authorization: Bearer any_key" \
  -d '{
     "model": "llama2-70b",
     "messages": [{"role": "user", "content": "Say this is a test!"}],
     "temperature": 0.7
   }' &
done
```

## Test Metrics

In order to facilitate the testing of Metrics, we make the Metrics value returned by
this mocked vllm deployment inversely proportional to the replica.

We scale the deployment to 1 replica firstly.
We can observe that the total value of Metrics is 100.

```shell
kubectl scale deployment llama2-70b --replicas=1
curl http://localhost:8000/metrics
```

```log
# HELP vllm:request_success_total Count of successfully processed requests.
# TYPE vllm:request_success_total counter
vllm:request_success_total{finished_reason="stop",model_name="llama2-70b"} 100.0
# HELP vllm:avg_prompt_throughput_toks_per_s Average prefill throughput in tokens/s.
# TYPE vllm:avg_prompt_throughput_toks_per_s gauge
vllm:avg_prompt_throughput_toks_per_s{model_name="llama2-70b"} 100.0
# HELP vllm:avg_generation_throughput_toks_per_s Average generation throughput in tokens/s.
# TYPE vllm:avg_generation_throughput_toks_per_s gauge
vllm:avg_generation_throughput_toks_per_s{model_name="llama2-70b"} 100.0
```

Then we scale the deployment to 5 replicas.
We can now see that the total value of Metrics becomes 100 / 5 = 20. 
This is beneficial for testing AutoScaling.

```shell
kubectl scale deployment llama2-70b --replicas=5
curl http://localhost:8000/metrics
```

```
# HELP vllm:request_success_total Count of successfully processed requests.
# TYPE vllm:request_success_total counter
vllm:request_success_total{finished_reason="stop",model_name="llama2-70b"} 20.0
# HELP vllm:avg_prompt_throughput_toks_per_s Average prefill throughput in tokens/s.
# TYPE vllm:avg_prompt_throughput_toks_per_s gauge
vllm:avg_prompt_throughput_toks_per_s{model_name="llama2-70b"} 20.0
# HELP vllm:avg_generation_throughput_toks_per_s Average generation throughput in tokens/s.
# TYPE vllm:avg_generation_throughput_toks_per_s gauge
vllm:avg_generation_throughput_toks_per_s{model_name="llama2-70b"} 20.0
```

### Update Override Metrics

```bash
# check metrics
curl -X GET http://localhost:8000/metrics

# override metrics
curl -X POST http://localhost:8000/set_metrics -H "Content-Type: application/json" -d '{"gpu_cache_usage_perc": 75.0}'
```<|MERGE_RESOLUTION|>--- conflicted
+++ resolved
@@ -16,24 +16,6 @@
 1. Deploy mocked model image
 ```shell
 kubectl apply -f docs/development/app/deployment.yaml
-<<<<<<< HEAD
-kubectl port-forward svc/llama2-70b 8000:8000 &
-```
-
-## Test python app separately
-
-```shell
-curl http://localhost:8000/v1/chat/completions \
-  -H "Content-Type: application/json" \
-  -H "Authorization: Bearer any_key" \
-  -d '{
-     "model": "llama2-70b",
-     "messages": [{"role": "user", "content": "Say this is a test!"}],
-     "temperature": 0.7
-   }'
-```
-=======
->>>>>>> ec8e4f71
 
 # you can run following command to delete the deployment 
 kubectl delete -f docs/development/app/deployment.yaml
