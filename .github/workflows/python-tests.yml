--- conflicted
+++ resolved
@@ -31,14 +31,7 @@
         run: |
           cd python/aibrix
           python -m ruff check .
-<<<<<<< HEAD
-=======
-          python -m ruff format --check . 
-      - name: Run isort
-        run: |
-          cd python/aibrix
-          python -m isort . --check-only
->>>>>>> 4a6f9a61
+          python -m ruff format --check .
       - name: Run mypy
         run: |
           cd python/aibrix
