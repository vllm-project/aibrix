/*
Copyright 2024 The Aibrix Team.

Licensed under the Apache License, Version 2.0 (the "License");
you may not use this file except in compliance with the License.
You may obtain a copy of the License at

    http://www.apache.org/licenses/LICENSE-2.0

Unless required by applicable law or agreed to in writing, software
distributed under the License is distributed on an "AS IS" BASIS,
WITHOUT WARRANTIES OR CONDITIONS OF ANY KIND, either express or implied.
See the License for the specific language governing permissions and
limitations under the License.
*/

package cache

import (
	"context"
	"encoding/json"
	"errors"
	"fmt"
	"math"
	"os"
	"strconv"
	"sync"
	"sync/atomic"
	"time"

	"github.com/aibrix/aibrix/pkg/utils"

	crdinformers "github.com/aibrix/aibrix/pkg/client/informers/externalversions"
	"github.com/redis/go-redis/v9"
	v1 "k8s.io/api/core/v1"
	"k8s.io/apimachinery/pkg/util/runtime"
	"k8s.io/client-go/informers"
	"k8s.io/client-go/kubernetes"
	"k8s.io/client-go/rest"
	"k8s.io/client-go/tools/cache"
	"k8s.io/klog/v2"

	modelv1alpha1 "github.com/aibrix/aibrix/api/model/v1alpha1"
	v1alpha1 "github.com/aibrix/aibrix/pkg/client/clientset/versioned"
	v1alpha1scheme "github.com/aibrix/aibrix/pkg/client/clientset/versioned/scheme"
	"github.com/aibrix/aibrix/pkg/metrics"
	prometheusv1 "github.com/prometheus/client_golang/api/prometheus/v1"
	dto "github.com/prometheus/client_model/go"
	"k8s.io/client-go/kubernetes/scheme"
)

var once sync.Once

// type global
type Cache struct {
	mu                sync.RWMutex
	redisClient       *redis.Client
	prometheusApi     prometheusv1.API
	initialized       bool
	subscribers       []metrics.MetricSubscriber
	metrics           map[string]interface{}
	ModelMetrics      map[string]map[string]interface{}
	Pods              map[string]*v1.Pod
	PodMetrics        map[string]map[string]metrics.MetricValue            // pod_name: map[metric_name]metric_val
	PodModelMetrics   map[string]map[string]map[string]metrics.MetricValue // pod_name: map[model_name]map[metric_name]metric_val
	PodToModelMapping map[string]map[string]struct{}                       // pod_name: map[model_name]struct{}
	ModelToPodMapping map[string]map[string]*v1.Pod                        // model_name: map[pod_name]*v1.Pod
	requestTrace      *sync.Map                                            // model_name: RequestTrace
	numRequestsTraces int32                                                // counter for requestTrace
	pendingRequests   *sync.Map                                            // model_name: *int32
}

const (
	modelIdentifier                       = "model.aibrix.ai/name"
	podPort                               = 8000
	defaultPodMetricRefreshIntervalInMS   = 50
	expireWriteRequestTraceIntervalInMins = 10
)

var (
	instance                Cache
	counterGaugeMetricNames = []string{
		metrics.NumRequestsRunning,
		metrics.NumRequestsWaiting,
		metrics.NumRequestsSwapped,
		metrics.AvgPromptThroughputToksPerS,
		metrics.AvgGenerationThroughputToksPerS,
		metrics.GPUCacheUsagePerc,
		metrics.CPUCacheUsagePerc,
		metrics.GPUCacheUsagePerc,
		metrics.CPUCacheUsagePerc,
	}
	// histogram metric example - time_to_first_token_seconds, _sum, _bucket _count.
	histogramMetricNames = []string{
		metrics.IterationTokensTotal,
		metrics.TimeToFirstTokenSeconds,
		metrics.TimePerOutputTokenSeconds,
		metrics.E2ERequestLatencySeconds,
		metrics.RequestQueueTimeSeconds,
		metrics.RequestInferenceTimeSeconds,
		metrics.RequestDecodeTimeSeconds,
		metrics.RequestPrefillTimeSeconds,
	}

	prometheusMetricNames = []string{
		metrics.P95TTFT5m,
		metrics.P95TTFT5mPod,
		metrics.AvgTTFT5mPod,
		metrics.P95TPOT5mPod,
		metrics.AvgTPOT5mPod,
		metrics.AvgPromptToksPerReq,
		metrics.AvgGenerationToksPerReq,
		metrics.AvgE2ELatencyPod,
		metrics.AvgRequestsPerMinPod,
		metrics.AvgPromptThroughputToksPerMinPod,
		metrics.AvgGenerationThroughputToksPerMinPod,
	}

	labelQueryMetricNames = []string{
		metrics.MaxLora,
		metrics.WaitingLoraAdapters,
		metrics.RunningLoraAdapters,
	}

	podMetricRefreshInterval = getPodMetricRefreshInterval()
)

func getPodMetricRefreshInterval() time.Duration {
	value, exists := os.LookupEnv("AIBRIX_POD_METRIC_REFRESH_INTERVAL_MS")
	if exists {
		intValue, err := strconv.Atoi(value)
		if err != nil {
			klog.V(4).Infof("Invalid AIBRIX_POD_METRIC_REFRESH_INTERVAL_MS: %s, falling back to default", value)
		} else {
			klog.V(4).Infof("Using env value for refresh interval: %d ms", intValue)
			return time.Duration(intValue)
		}
	}
	klog.V(4).Infof("Using default refresh interval: %d ms", defaultPodMetricRefreshIntervalInMS)
	return time.Duration(defaultPodMetricRefreshIntervalInMS * time.Millisecond)
}

func GetCache() (*Cache, error) {
	if !instance.initialized {
		return nil, errors.New("cache is not initialized")
	}
	return &instance, nil
}

// LoadEnv loads an environment variable or returns a default value if not set.
func LoadEnv(key, defaultValue string) string {
	value := os.Getenv(key)
	if value == "" {
		klog.Warningf("Environment variable %s is not set, using default value: %s", key, defaultValue)
		return defaultValue
	}
	return value
}

func NewCache(config *rest.Config, stopCh <-chan struct{}, redisClient *redis.Client) *Cache {
	once.Do(func() {
		if err := v1alpha1scheme.AddToScheme(scheme.Scheme); err != nil {
			panic(err)
		}

		k8sClientSet, err := kubernetes.NewForConfig(config)
		if err != nil {
			panic(err)
		}

		crdClientSet, err := v1alpha1.NewForConfig(config)
		if err != nil {
			panic(err)
		}

		factory := informers.NewSharedInformerFactoryWithOptions(k8sClientSet, 0)
		crdFactory := crdinformers.NewSharedInformerFactoryWithOptions(crdClientSet, 0)

		podInformer := factory.Core().V1().Pods().Informer()
		modelInformer := crdFactory.Model().V1alpha1().ModelAdapters().Informer()

		defer runtime.HandleCrash()
		factory.Start(stopCh)
		crdFactory.Start(stopCh)

		if !cache.WaitForCacheSync(stopCh, podInformer.HasSynced, modelInformer.HasSynced) {
			runtime.HandleError(fmt.Errorf("timed out waiting for caches to sync"))
			return
		}

		// Load environment variables
		prometheusEndpoint := LoadEnv("PROMETHEUS_ENDPOINT", "")
		prometheusBasicAuthUsername := LoadEnv("PROMETHEUS_BASIC_AUTH_USERNAME", "")
		prometheusBasicAuthPassword := LoadEnv("PROMETHEUS_BASIC_AUTH_PASSWORD", "")

		// Initialize Prometheus API
		var prometheusApi prometheusv1.API
		if prometheusEndpoint != "" {
			api, err := metrics.InitializePrometheusAPI(prometheusEndpoint, prometheusBasicAuthUsername, prometheusBasicAuthPassword)
			if err != nil {
				klog.Errorf("Error initializing Prometheus API: %v", err)
			} else {
				prometheusApi = api
				klog.Infof("Prometheus API initialized successfully")
			}
		}

		instance = Cache{
			initialized:       true,
			redisClient:       redisClient,
			prometheusApi:     prometheusApi,
			Pods:              map[string]*v1.Pod{},
			PodMetrics:        map[string]map[string]metrics.MetricValue{},
			PodModelMetrics:   map[string]map[string]map[string]metrics.MetricValue{},
			PodToModelMapping: map[string]map[string]struct{}{},
			ModelToPodMapping: map[string]map[string]*v1.Pod{},
			requestTrace:      &sync.Map{},
			pendingRequests:   &sync.Map{},
		}
		if _, err := podInformer.AddEventHandler(cache.ResourceEventHandlerFuncs{
			AddFunc:    instance.addPod,
			UpdateFunc: instance.updatePod,
			DeleteFunc: instance.deletePod,
		}); err != nil {
			panic(err)
		}

		if _, err = modelInformer.AddEventHandler(cache.ResourceEventHandlerFuncs{
			AddFunc:    instance.addModelAdapter,
			UpdateFunc: instance.updateModelAdapter,
			DeleteFunc: instance.deleteModelAdapter,
		}); err != nil {
			panic(err)
		}

		ticker := time.NewTicker(podMetricRefreshInterval)
		go func() {
			for {
				select {
				case <-ticker.C:
					instance.updatePodMetrics()
					instance.updateModelMetrics()
				case <-stopCh:
					ticker.Stop()
					return
				}
			}
		}()

		tickerOffset := time.Duration(time.Now().UnixNano()) % RequestTraceWriteInterval
		var traceAlignmentTimer *time.Timer
		// TODO: Using ticker may be a problem if writeRequestTraceToStorage takes too long.
		var traceTicker *time.Ticker
		// To limit the offset of each tick, we align the ticker by waiting for a round
		// Very small offset usually will not be a problem, because it take some time to write to the Redis.
		if tickerOffset > MaxRequestTraceIntervalOffset {
			traceAlignmentTimer = time.NewTimer(RequestTraceWriteInterval - tickerOffset)
		} else {
			traceTicker = time.NewTicker(RequestTraceWriteInterval)
		}
		go func() {
			if redisClient == nil {
				return
			}
			if traceAlignmentTimer != nil {
				// Wait for alignment
				<-traceAlignmentTimer.C
				traceAlignmentTimer = nil

				// TODO: Clean up data if necessary.

				// Start ticker
				traceTicker = time.NewTicker(RequestTraceWriteInterval)
			}
			klog.Infof("Trace ticker start at %s", time.Now())
			for {
				select {
				case <-traceTicker.C:
					if atomic.LoadInt32(&instance.numRequestsTraces) == 0 {
						continue
					}
					t := time.Now().Unix()
					roundT := t - t%int64(RequestTraceWriteInterval/time.Second)
					instance.writeRequestTraceToStorage(roundT)
				case <-stopCh:
					traceTicker.Stop()
					return
				}
			}
		}()
	})

	return &instance
}

func (c *Cache) addPod(obj interface{}) {
	c.mu.Lock()
	defer c.mu.Unlock()

	pod := obj.(*v1.Pod)
	// only track pods with model deployments
	modelName, ok := pod.Labels[modelIdentifier]
	if !ok {
		return
	}

	c.Pods[pod.Name] = pod
	c.addPodAndModelMappingLocked(pod.Name, modelName)
	klog.V(4).Infof("POD CREATED: %s/%s", pod.Namespace, pod.Name)
	c.debugInfoLocked()
}

func (c *Cache) updatePod(oldObj interface{}, newObj interface{}) {
	c.mu.Lock()
	defer c.mu.Unlock()

	oldPod := oldObj.(*v1.Pod)
	newPod := newObj.(*v1.Pod)

	oldModelName, oldOk := oldPod.Labels[modelIdentifier]
	newModelName, newOk := newPod.Labels[modelIdentifier]

	if !oldOk && !newOk {
		return // No model information to track in either old or new pod
	}

	// Remove old mappings if present
	if oldOk {
		delete(c.Pods, oldPod.Name)
		c.deletePodAndModelMapping(oldPod.Name, oldModelName)
	}

	// Add new mappings if present
	if newOk {
		c.Pods[newPod.Name] = newPod
		c.addPodAndModelMappingLocked(newPod.Name, newModelName)
	}

	klog.V(4).Infof("POD UPDATED: %s/%s %s", newPod.Namespace, newPod.Name, newPod.Status.Phase)
	c.debugInfoLocked()
}

func (c *Cache) deletePod(obj interface{}) {
	c.mu.Lock()
	defer c.mu.Unlock()

	pod := obj.(*v1.Pod)
	_, ok := pod.Labels[modelIdentifier]
	if !ok {
		return
	}

	// delete base model and associated lora models on this pod
	if models, ok := c.PodToModelMapping[pod.Name]; ok {
		for modelName := range models {
			c.deletePodAndModelMapping(pod.Name, modelName)
		}
	}
	delete(c.Pods, pod.Name)
	delete(c.PodMetrics, pod.Name)
	delete(c.PodModelMetrics, pod.Name)

	klog.V(4).Infof("POD DELETED: %s/%s", pod.Namespace, pod.Name)
	c.debugInfoLocked()
}

func (c *Cache) addModelAdapter(obj interface{}) {
	c.mu.Lock()
	defer c.mu.Unlock()

	model := obj.(*modelv1alpha1.ModelAdapter)
	for _, pod := range model.Status.Instances {
		c.addPodAndModelMappingLocked(pod, model.Name)
	}

	klog.V(4).Infof("MODELADAPTER CREATED: %s/%s", model.Namespace, model.Name)
	c.debugInfoLocked()
}

func (c *Cache) updateModelAdapter(oldObj interface{}, newObj interface{}) {
	c.mu.Lock()
	defer c.mu.Unlock()

	oldModel := oldObj.(*modelv1alpha1.ModelAdapter)
	newModel := newObj.(*modelv1alpha1.ModelAdapter)

	for _, pod := range oldModel.Status.Instances {
		c.deletePodAndModelMapping(pod, oldModel.Name)
	}

	for _, pod := range newModel.Status.Instances {
		c.addPodAndModelMappingLocked(pod, newModel.Name)
	}

	klog.V(4).Infof("MODELADAPTER UPDATED. %s/%s %s", oldModel.Namespace, oldModel.Name, newModel.Status.Phase)
	c.debugInfoLocked()
}

func (c *Cache) deleteModelAdapter(obj interface{}) {
	c.mu.Lock()
	defer c.mu.Unlock()

	model := obj.(*modelv1alpha1.ModelAdapter)
	for _, pod := range model.Status.Instances {
		c.deletePodAndModelMapping(pod, model.Name)
	}

	klog.V(4).Infof("MODELADAPTER DELETED: %s/%s", model.Namespace, model.Name)
	c.debugInfoLocked()
}

func (c *Cache) addPodAndModelMappingLocked(podName, modelName string) {
	pod, ok := c.Pods[podName]
	if !ok {
		klog.Errorf("pod %s does not exist in internal-cache", podName)
		return
	}

	models, ok := c.PodToModelMapping[podName]
	if !ok {
		c.PodToModelMapping[podName] = map[string]struct{}{
			modelName: {},
		}
	} else {
		models[modelName] = struct{}{}
		c.PodToModelMapping[podName] = models
	}

	pods, ok := c.ModelToPodMapping[modelName]
	if !ok {
		c.ModelToPodMapping[modelName] = map[string]*v1.Pod{
			podName: pod,
		}
	} else {
		pods[podName] = pod
		c.ModelToPodMapping[modelName] = pods
	}
}

func (c *Cache) deletePodAndModelMapping(podName, modelName string) {
	if models, ok := c.PodToModelMapping[podName]; ok {
		delete(models, modelName)
		if len(models) != 0 {
			c.PodToModelMapping[podName] = models
		} else {
			delete(c.PodToModelMapping, podName)
		}
	}

	if pods, ok := c.ModelToPodMapping[modelName]; ok {
		delete(pods, podName)
		if len(pods) != 0 {
			c.ModelToPodMapping[modelName] = pods
		} else {
			delete(c.ModelToPodMapping, modelName)
		}
	}
}

func (c *Cache) debugInfo() {
<<<<<<< HEAD
	c.mu.RLock()
	defer c.mu.RUnlock()

	c.debugInfoLocked()
}

func (c *Cache) debugInfoLocked() {
=======
>>>>>>> 124ff9c1
	for _, pod := range c.Pods {
		klog.V(4).Infof("pod: %s, podIP: %v", pod.Name, pod.Status.PodIP)
	}
	for podName, models := range c.PodToModelMapping {
		var modelList string
		for modelName := range models {
			modelList += modelName + " "
		}
		klog.V(4).Infof("pod: %s, models: %s", podName, modelList)
	}
	for modelName, pods := range c.ModelToPodMapping {
		var podList string
		for podName := range pods {
			podList += podName + " "
		}
		klog.V(4).Infof("model: %s, pods: %s", modelName, podList)
	}
	for podName, metrics := range c.PodMetrics {
		for metricName, metricVal := range metrics {
			klog.V(5).Infof("%v_%v_%v", podName, metricName, metricVal)
		}
	}
}

func (c *Cache) GetPod(podName string) (*v1.Pod, error) {
	c.mu.RLock()
	defer c.mu.RUnlock()

	pod, ok := c.Pods[podName]
	if !ok {
		return nil, fmt.Errorf("pod does not exist in the cache: %s", podName)
	}

	return pod, nil
}

func (c *Cache) GetPods() map[string]*v1.Pod {
	c.mu.RLock()
	defer c.mu.RUnlock()

	return c.Pods
}

func (c *Cache) GetPodsForModel(modelName string) (map[string]*v1.Pod, error) {
	c.mu.RLock()
	defer c.mu.RUnlock()

	podsMap, ok := c.ModelToPodMapping[modelName]
	if !ok {
		return nil, fmt.Errorf("model does not exist in the cache: %s", modelName)
	}

	return podsMap, nil
}

func (c *Cache) GetModelsForPod(podName string) (map[string]struct{}, error) {
	c.mu.RLock()
	defer c.mu.RUnlock()

	models, ok := c.PodToModelMapping[podName]
	if !ok {
		return nil, fmt.Errorf("pod does not exist in the cache: %s", podName)
	}

	return models, nil
}

func (c *Cache) CheckModelExists(modelName string) bool {
	c.mu.RLock()
	defer c.mu.RUnlock()

	_, ok := c.ModelToPodMapping[modelName]

	return ok
}

func (c *Cache) GetPodMetric(podName, metricName string) (metrics.MetricValue, error) {
	c.mu.RLock()
	defer c.mu.RUnlock()

	podMetrics, ok := c.PodMetrics[podName]
	if !ok {
		return nil, fmt.Errorf("pod does not exist in the podMetrics cache")
	}

	metricVal, ok := podMetrics[metricName]
	if !ok {
		return nil, fmt.Errorf("no metric available for %v", metricName)
	}

	return metricVal, nil
}

func (c *Cache) GetPodModelMetric(podName, modelName string, metricName string) (metrics.MetricValue, error) {
	c.mu.RLock()
	defer c.mu.RUnlock()

	podMetrics, ok := c.PodModelMetrics[podName]
	if !ok {
		return nil, fmt.Errorf("pod does not exist in the podMetrics cache")
	}

	modelMetrics, ok := podMetrics[modelName]
	if !ok {
		return nil, fmt.Errorf("model does not exist in the podMetrics cache")
	}

	metricVal, ok := modelMetrics[metricName]
	if !ok {
		return nil, fmt.Errorf("no metric available for %v", metricName)
	}

	return metricVal, nil
}

// Update `PodMetrics` and `PodModelMetrics` according to the metric scope
func (c *Cache) updatePodRecord(podName string, modelName string, metricName string, scope metrics.MetricScope, metricValue metrics.MetricValue) error {
	if scope == metrics.PodMetricScope {
		if modelName != "" {
			return fmt.Errorf("modelName should be empty for scope %v", scope)
		}
		c.PodMetrics[podName][metricName] = metricValue
	} else if scope == metrics.PodModelMetricScope {
		if modelName == "" {
			return fmt.Errorf("modelName should not be empty for scope %v", scope)
		}
		if len(c.PodModelMetrics[podName][modelName]) == 0 {
			c.PodModelMetrics[podName][modelName] = map[string]metrics.MetricValue{}
		}
		c.PodModelMetrics[podName][modelName][metricName] = metricValue
	} else {
		return fmt.Errorf("scope %v is not supported", scope)
	}
	return nil
}

func (c *Cache) queryUpdatePromQLMetrics(metric metrics.Metric, queryLabels map[string]string, podName string, modelName string, metricName string) error {
	scope := metric.MetricScope
	query := metrics.BuildQuery(metric.PromQL, queryLabels)
	// Querying metrics
	result, warnings, err := c.prometheusApi.Query(context.Background(), query, time.Now())
	if err != nil {
		// Skip this model fetching if an error is thrown
		return fmt.Errorf("error executing query: %v", err)
	}
	if len(warnings) > 0 {
		klog.Warningf("Warnings: %v\n", warnings)
	}

	klog.Infof("Query Result:%v\n", result)
	// Update metrics
	metricValue := &metrics.PrometheusMetricValue{Result: &result}
	err = c.updatePodRecord(podName, modelName, metricName, scope, metricValue)
	if err != nil {
		return fmt.Errorf("failed to update metrics %s from prometheus %s: %v", metricName, podName, err)
	}
	klog.V(5).InfoS("Successfully parsed metrics from prometheus", "metric", metricName, "model", modelName, "PodName", podName, "Port", podPort, "metricValue", metricValue)
	return nil
}

func (c *Cache) updateSimpleMetricFromRawMetrics(pod *v1.Pod, allMetrics map[string]*dto.MetricFamily) {
	podName := pod.Name
	for _, metricName := range counterGaugeMetricNames {
		metric, exists := metrics.Metrics[metricName]
		if !exists {
			klog.Warningf("Cannot find %v in the metric list", metricName)
			continue
		}

		// TODO: we should refact metricName to fit other engine
		metricFamily, exists := allMetrics[fmt.Sprintf("vllm:%s", metricName)]
		if !exists {
			klog.Warningf("Cannot find %v in the pod metrics", metricName)
			continue
		}
		scope := metric.MetricScope
		for _, familyMetric := range metricFamily.Metric {
			modelName, _ := metrics.GetLabelValueForKey(familyMetric, "model_name")

			metricValue, err := metrics.GetCounterGaugeValue(familyMetric, metricFamily.GetType())
			if err != nil {
				klog.Errorf("failed to parse metrics %s from pod %s %s %d: %v", metricName, podName, pod.Status.PodIP, podPort, err)
				continue
			}

			err = c.updatePodRecord(podName, modelName, metricName, scope, &metrics.SimpleMetricValue{Value: metricValue})
			if err != nil {
				klog.Errorf("Failed to update metrics %s from pod %s %s %d: %v", metricName, podName, pod.Status.PodIP, podPort, err)
				continue
			}

			klog.V(5).InfoS("Successfully parsed metrics", "metric", metricName, "model", modelName, "PodIP", pod.Status.PodIP, "Port", podPort, "metricValue", metricValue)
		}
	}
}

func (c *Cache) updateHistogramMetricFromRawMetrics(pod *v1.Pod, allMetrics map[string]*dto.MetricFamily) {
	podName := pod.Name
	for _, metricName := range histogramMetricNames {
		metric, exists := metrics.Metrics[metricName]
		if !exists {
			klog.Warningf("Cannot find %v in the metric list", metricName)
			continue
		}

		metricFamily, exists := allMetrics[fmt.Sprintf("vllm:%s", metricName)]
		if !exists {
			klog.Warningf("Cannot find %v in the pod metrics", metricName)
			continue
		}
		scope := metric.MetricScope
		for _, familyMetric := range metricFamily.Metric {
			modelName, _ := metrics.GetLabelValueForKey(familyMetric, "model_name")
			metricValue, err := metrics.GetHistogramValue(familyMetric)
			if err != nil {
				klog.Errorf("failed to parse metrics %s from pod %s %s %d: %v", metricName, pod.Name, pod.Status.PodIP, podPort, err)
				continue
			}

			histogramValue := &metrics.HistogramMetricValue{
				Sum:     metricValue.Sum,
				Count:   metricValue.Count,
				Buckets: metricValue.Buckets,
			}
			err = c.updatePodRecord(podName, modelName, metricName, scope, histogramValue)
			if err != nil {
				klog.Errorf("Failed to update metrics %s from pod %s %s %d: %v", metricName, podName, pod.Status.PodIP, podPort, err)
				continue
			}

			klog.V(5).InfoS("Successfully parsed metrics", "metric", metricName, "model", modelName, "PodIP", pod.Status.PodIP, "Port", podPort, "metricValue", metricValue)

		}
	}
}

func (c *Cache) updateQueryLabelMetricFromRawMetrics(pod *v1.Pod, allMetrics map[string]*dto.MetricFamily) {
	podName := pod.Name

	for _, labelMetricName := range labelQueryMetricNames {
		metric, exists := metrics.Metrics[labelMetricName]
		if !exists {
			klog.Warningf("Cannot find %v in the metric list", labelMetricName)
			continue
		}
		rawMetricName := metric.RawMetricName
		scope := metric.MetricScope
		metricFamily, exists := allMetrics[fmt.Sprintf("vllm:%s", rawMetricName)]
		if !exists {
			klog.Warningf("Cannot find %v in the pod metrics", rawMetricName)
			continue
		}
		for _, familyMetric := range metricFamily.Metric {
			modelName, _ := metrics.GetLabelValueForKey(familyMetric, "model_name")
			labelValue, _ := metrics.GetLabelValueForKey(familyMetric, labelMetricName)
			err := c.updatePodRecord(podName, modelName, labelMetricName, scope, &metrics.LabelValueMetricValue{Value: labelValue})
			if err != nil {
				klog.Errorf("Failed to update metrics %s from pod %s %s %d: %v", labelMetricName, podName, pod.Status.PodIP, podPort, err)
				continue
			}

			klog.V(5).InfoS("Successfully parsed metrics", "metric", labelMetricName, "model", modelName, "PodIP", pod.Status.PodIP, "Port", podPort, "metricValue", labelValue)
		}
	}
}

func (c *Cache) updateMetricFromPromQL(pod *v1.Pod) {
	podName := pod.Name

	for _, metricName := range prometheusMetricNames {
		queryLabels := map[string]string{
			"instance": fmt.Sprintf("%s:%d", pod.Status.PodIP, podPort),
		}
		metric, ok := metrics.Metrics[metricName]
		if !ok {
			klog.Warningf("Cannot find %v in the metric list", metricName)
			continue
		}
		scope := metric.MetricScope
		if scope == metrics.PodMetricScope {
			err := c.queryUpdatePromQLMetrics(metric, queryLabels, podName, "", metricName)
			if err != nil {
				klog.Errorf("Failed to query and update PromQL metrics: %v", err)
				continue
			}
		} else if scope == metrics.PodModelMetricScope {
			if modelNames, ok := c.PodToModelMapping[podName]; ok {
				for modelName := range modelNames {
					queryLabels["model_name"] = modelName
					err := c.queryUpdatePromQLMetrics(metric, queryLabels, podName, modelName, metricName)
					if err != nil {
						klog.Errorf("Failed to query and update PromQL metrics: %v", err)
						continue
					}
				}
			} else {
				klog.Warningf("Cannot find model names for pod %s", podName)
			}
		} else {
			klog.Warningf("Scope %v is not supported", scope)
		}
	}
}

func (c *Cache) updatePodMetrics() {
	c.mu.Lock()
	defer c.mu.Unlock()

	readyPods := utils.FilterReadyPods(c.Pods)
	if len(readyPods) == 0 {
		return
	}

	for _, pod := range readyPods {
		podName := pod.Name
		if len(c.PodMetrics[podName]) == 0 {
			c.PodMetrics[podName] = map[string]metrics.MetricValue{}
		}
		if len(c.PodModelMetrics[podName]) == 0 {
			c.PodModelMetrics[podName] = make(map[string]map[string]metrics.MetricValue)
		}

		// We should use the primary container port. In the future, we can decide whether to use sidecar container's port
		url := fmt.Sprintf("http://%s:%d/metrics", pod.Status.PodIP, podPort)
		allMetrics, err := metrics.ParseMetricsURL(url)
		if err != nil {
			klog.Warningf("Error parsing metric families: %v\n", err)
		}

		// parse counterGaugeMetricsNames
		c.updateSimpleMetricFromRawMetrics(pod, allMetrics)

		// parse histogramMetrics
		c.updateHistogramMetricFromRawMetrics(pod, allMetrics)

		// parse QueryLabel metrics
		c.updateQueryLabelMetricFromRawMetrics(pod, allMetrics)

		if c.prometheusApi == nil {
			klog.V(4).InfoS("Prometheus api is not initialized, PROMETHEUS_ENDPOINT is not configured, skip fetching prometheus metrics")
			continue
		}
		// parse prometheus metrics
		c.updateMetricFromPromQL(pod)

	}
}

func (c *Cache) updateModelMetrics() {
	c.mu.Lock()
	defer c.mu.Unlock()

	if c.prometheusApi == nil {
		klog.V(4).InfoS("Prometheus api is not initialized, PROMETHEUS_ENDPOINT is not configured, skip fetching prometheus metrics")
		return
	}
}

func (c *Cache) AddRequestCount(requestID string, modelName string) (traceTerm int64) {
	success := false
	for {
		trace := c.getRequestTrace(modelName)
		// TODO: use non-empty key if we have output prediction to decide buckets early.
		if traceTerm, success = trace.AddRequest(requestID, ""); success {
			break
		}
		// In case AddRequest return false, it has been recycled and we want to retry.
	}

	newPendingCounter := int32(0)
	pPendingCounter, _ := c.pendingRequests.LoadOrStore(modelName, &newPendingCounter)
	atomic.AddInt32(pPendingCounter.(*int32), 1)
	return
}

func (c *Cache) DoneRequestCount(requestID string, modelName string, traceTerm int64) {
	pPendingCounter, ok := c.pendingRequests.Load(modelName)
	if ok {
		atomic.AddInt32(pPendingCounter.(*int32), -1)
	}

	// DoneRequest only works for current term, no need to retry.
	c.getRequestTrace(modelName).DoneRequest(requestID, traceTerm)
}

func (c *Cache) AddRequestTrace(requestID string, modelName string, inputTokens, outputTokens int64) {
	traceKey := c.getTraceKey(inputTokens, outputTokens)
	for {
		trace := c.getRequestTrace(modelName)
		if trace.AddRequestTrace(requestID, traceKey) {
			break
		}
		// In case DoneRequest return false, it has been recycled and we want to retry.
	}
}

func (c *Cache) DoneRequestTrace(requestID string, modelName string, inputTokens, outputTokens, traceTerm int64) {
	pPendingCounter, ok := c.pendingRequests.Load(modelName)
	if ok {
		atomic.AddInt32(pPendingCounter.(*int32), -1)
	}

	traceKey := c.getTraceKey(inputTokens, outputTokens)
	for {
		trace := c.getRequestTrace(modelName)
		if trace.DoneRequestTrace(requestID, traceKey, traceTerm) {
			break
		}
		// In case DoneRequest return false, it has been recycled and we want to retry.
	}
}

func (c *Cache) getRequestTrace(modelName string) *RequestTrace {
	trace := NewRequestTrace(time.Now().UnixNano())
	newer, loaded := c.requestTrace.LoadOrStore(modelName, trace)
	if loaded {
		trace.Recycle()
	} else {
		atomic.AddInt32(&c.numRequestsTraces, 1)
	}
	return newer.(*RequestTrace)
}

func (c *Cache) getTraceKey(inputTokens, outputTokens int64) (traceKey string) {
	if inputTokens > 0 && outputTokens > 0 {
		inputIndex := int64(math.Round(math.Log2(float64(inputTokens)) / RequestTracePrecision)) // Round to the nearest precision and convert to int
		outputIndex := int64(math.Round(math.Log2(float64(outputTokens)) / RequestTracePrecision))
		traceKey = fmt.Sprintf("%v:%v", inputIndex, outputIndex)

		klog.V(5).Infof("inputTokens: %v, inputIndex: %v, outputTokens: %v, outputIndex: %v",
			inputTokens, inputIndex, outputTokens, outputIndex)
	}
	return
}

func (c *Cache) writeRequestTraceToStorage(roundT int64) {
	// Save and reset trace context, atomicity is guarenteed.
	var requestTrace *sync.Map
	numTraces := atomic.LoadInt32(&c.numRequestsTraces)
	requestTrace, c.requestTrace = c.requestTrace, &sync.Map{}
	numResetTo := int32(0)
	for !atomic.CompareAndSwapInt32(&c.numRequestsTraces, numTraces, numResetTo) {
		// If new traces added to reset map, assert updatedNumTraces >= numTraces regardless duplication.
		updatedNumTraces := atomic.LoadInt32(&c.numRequestsTraces)
		numTraces, numResetTo = updatedNumTraces, updatedNumTraces-numTraces
	}

	requestTrace.Range(func(iModelName, iTrace any) bool {
		modelName := iModelName.(string)
		trace := iTrace.(*RequestTrace)
		requestTrace.Store(modelName, nil) // Simply assign nil instead of delete

		trace.Lock()
		pending := int32(0)
		if pCounter, loaded := c.pendingRequests.Load(modelName); loaded {
			pending = atomic.LoadInt32(pCounter.(*int32))
		}
		traceMap := trace.ToMapLocked(pending)
		trace.RecycleLocked()
		trace.Unlock()

		value, err := json.Marshal(traceMap)
		if err != nil {
			klog.ErrorS(err, "error to marshall request trace for redis set")
			return true
		}

		key := fmt.Sprintf("aibrix:%v_request_trace_%v", modelName, roundT)
		if _, err = c.redisClient.Set(context.Background(), key, value, expireWriteRequestTraceIntervalInMins*time.Minute).Result(); err != nil {
			klog.Error(err)
		}
		return true
	})

	klog.V(5).Infof("writeRequestTraceWithKey: %v", roundT)
}

func (c *Cache) AddSubscriber(subscriber metrics.MetricSubscriber) {
	c.subscribers = append(c.subscribers, subscriber)
	c.aggregateMetrics()
}

func (c *Cache) aggregateMetrics() {
	for _, subscriber := range c.subscribers {
		for _, metric := range subscriber.SubscribedMetrics() {
			if _, exists := c.metrics[metric]; !exists {
				// TODO: refactor to
				c.metrics[metric] = "yes"
			}
		}
	}
}<|MERGE_RESOLUTION|>--- conflicted
+++ resolved
@@ -458,7 +458,6 @@
 }
 
 func (c *Cache) debugInfo() {
-<<<<<<< HEAD
 	c.mu.RLock()
 	defer c.mu.RUnlock()
 
@@ -466,8 +465,6 @@
 }
 
 func (c *Cache) debugInfoLocked() {
-=======
->>>>>>> 124ff9c1
 	for _, pod := range c.Pods {
 		klog.V(4).Infof("pod: %s, podIP: %v", pod.Name, pod.Status.PodIP)
 	}
