--- conflicted
+++ resolved
@@ -426,24 +426,9 @@
 	}
 }
 
-<<<<<<< HEAD
-func (p *prefixCacheAndLoadRouter) Route(ctx *types.RoutingContext, pods types.PodList) (string, error) {
-	readyPods := utils.FilterRoutablePods(pods.All())
-
-	if len(readyPods) == 0 {
-		return "", fmt.Errorf("no pods to forward request")
-	}
-	if len(readyPods) == 1 {
-		for _, pod := range readyPods {
-			ctx.SetTargetPod(pod)
-			return ctx.TargetAddress(), nil
-		}
-	}
-=======
+
 func (p *prefixCacheAndLoadRouter) Route(ctx *types.RoutingContext, readyPodList types.PodList) (string, error) {
 	readyPods := readyPodList.All()
->>>>>>> 70bb1b95
-
 	var podUpdateNeeded bool
 	func() {
 		p.podsMu.RLock()
