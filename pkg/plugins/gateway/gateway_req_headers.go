/*
Copyright 2024 The Aibrix Team.

Licensed under the Apache License, Version 2.0 (the "License");
you may not use this file except in compliance with the License.
You may obtain a copy of the License at

    http://www.apache.org/licenses/LICENSE-2.0

Unless required by applicable law or agreed to in writing, software
distributed under the License is distributed on an "AS IS" BASIS,
WITHOUT WARRANTIES OR CONDITIONS OF ANY KIND, either express or implied.
See the License for the specific language governing permissions and
limitations under the License.
*/

package gateway

import (
	"context"
	"net/url"
	"strings"

	"k8s.io/klog/v2"

	configPb "github.com/envoyproxy/go-control-plane/envoy/config/core/v3"
	extProcPb "github.com/envoyproxy/go-control-plane/envoy/service/ext_proc/v3"
	envoyTypePb "github.com/envoyproxy/go-control-plane/envoy/type/v3"
	routing "github.com/vllm-project/aibrix/pkg/plugins/gateway/algorithms"
	"github.com/vllm-project/aibrix/pkg/types"
	"github.com/vllm-project/aibrix/pkg/utils"
)

<<<<<<< HEAD
func (s *Server) HandleRequestHeaders(ctx context.Context, requestID string, req *extProcPb.ProcessingRequest) (*extProcPb.ProcessingResponse, utils.User, int64, types.RoutingAlgorithm, string, string) {
	var httpMethod, requestPath, targetURL, contentType, username, routingStrategy string
=======
func (s *Server) HandleRequestHeaders(ctx context.Context, requestID string, req *extProcPb.ProcessingRequest) (*extProcPb.ProcessingResponse, utils.User, int64, *types.RoutingContext) {
	var username, requestPath string
>>>>>>> 8244e51d
	var user utils.User
	var rpm int64
	var err error
	var errRes *extProcPb.ProcessingResponse
	var routingCtx *types.RoutingContext

	h := req.Request.(*extProcPb.ProcessingRequest_RequestHeaders)
	reqHeaders := map[string]string{}
	for _, n := range h.RequestHeaders.Headers.Headers {
<<<<<<< HEAD
		// klog.InfoS("", "key", n.Key, "value", n.RawValue)
		switch strings.ToLower(n.Key) {
		case ":path":
			requestPath = string(n.RawValue)
			continue
		case ":method":
			httpMethod = string(n.RawValue)
			continue
		case "content-type":
			contentType = string(n.RawValue)
		case "user":
			username = string(n.RawValue)
		case "x-request-id":
			requestID = string(n.RawValue)
		case HeaderRoutingStrategy:
			routingStrategy = string(n.RawValue)
		}
		// Do anything in common
	}

	// Check for if forward needed based on configuration
	shouldForward := false
	for prefix, forwardingAddr := range s.forwardingConfig {
		if strings.HasPrefix(requestPath, prefix) {
			shouldForward = true
			targetURL, _ = url.JoinPath(forwardingAddr, requestPath)
			break
		}
	}
	if shouldForward {
		// Store headers for later use in forwardRequest
		headers := make([]*configPb.HeaderValue, 0, len(h.RequestHeaders.Headers.Headers))
		for _, header := range h.RequestHeaders.Headers.Headers {
			if !strings.HasPrefix(header.Key, ":") {
				headers = append(headers, header)
			}
		}

		forwardingRequest := &forwardingRequest{
			requestID:   requestID,
			targetURL:   targetURL,
			httpMethod:  httpMethod,
			contentType: contentType,
			headers:     headers,
			phase:       forwardPreparing,
		}
		s.activeForwards.Store(requestID, forwardingRequest)
=======
		if strings.ToLower(n.Key) == "user" {
			username = string(n.RawValue)
		}
		if strings.ToLower(n.Key) == ":path" {
			requestPath = string(n.RawValue)
		}
		if strings.ToLower(n.Key) == "authorization" {
			reqHeaders[n.Key] = string(n.RawValue)
		}
>>>>>>> 8244e51d
	}

	routingStrategy, routingStrategyEnabled := validateRoutingStrategy(routingStrategy)
	routingAlgorithm, ok := routing.Validate(routingStrategy)
	if routingStrategyEnabled && !ok {
		klog.ErrorS(nil, "incorrect routing strategy", "requestID", requestID, "routing-strategy", routingStrategy)
		return generateErrorResponse(
			envoyTypePb.StatusCode_BadRequest,
			[]*configPb.HeaderValueOption{{Header: &configPb.HeaderValue{
				Key: HeaderErrorInvalidRouting, RawValue: []byte(routingStrategy),
<<<<<<< HEAD
			}}}, "incorrect routing strategy"), utils.User{}, rpm, routingAlgorithm, requestPath, requestID
=======
			}}}, "incorrect routing strategy"), utils.User{}, rpm, routingCtx
>>>>>>> 8244e51d
	}

	if username != "" {
		user, err = utils.GetUser(ctx, utils.User{Name: username}, s.redisClient)
		if err != nil {
			klog.ErrorS(err, "unable to process user info", "requestID", requestID, "username", username)
			return generateErrorResponse(
				envoyTypePb.StatusCode_InternalServerError,
				[]*configPb.HeaderValueOption{{Header: &configPb.HeaderValue{
					Key: HeaderErrorUser, RawValue: []byte("true"),
				}}},
<<<<<<< HEAD
				err.Error()), utils.User{}, rpm, routingAlgorithm, requestPath, requestID
=======
				err.Error()), utils.User{}, rpm, routingCtx
>>>>>>> 8244e51d
		}

		rpm, errRes, err = s.checkLimits(ctx, user)
		if errRes != nil {
			klog.ErrorS(err, "error on checking limits", "requestID", requestID, "username", username)
<<<<<<< HEAD
			return errRes, utils.User{}, rpm, routingAlgorithm, requestPath, requestID
=======
			return errRes, utils.User{}, rpm, routingCtx
>>>>>>> 8244e51d
		}
	}

	routingCtx = types.NewRoutingContext(ctx, routingAlgorithm, "", "", requestID, user.Name)
	routingCtx.ReqPath = requestPath
	routingCtx.ReqHeaders = reqHeaders

	return &extProcPb.ProcessingResponse{
		Response: &extProcPb.ProcessingResponse_RequestHeaders{
			RequestHeaders: &extProcPb.HeadersResponse{
				Response: &extProcPb.CommonResponse{
					HeaderMutation: &extProcPb.HeaderMutation{
						SetHeaders: []*configPb.HeaderValueOption{
							{
								Header: &configPb.HeaderValue{
									Key:      HeaderWentIntoReqHeaders,
									RawValue: []byte("true"),
								},
							},
						},
					},
					ClearRouteCache: true,
				},
			},
		},
<<<<<<< HEAD
	}, user, rpm, routingAlgorithm, requestPath, requestID
=======
	}, user, rpm, routingCtx
>>>>>>> 8244e51d
}<|MERGE_RESOLUTION|>--- conflicted
+++ resolved
@@ -31,13 +31,8 @@
 	"github.com/vllm-project/aibrix/pkg/utils"
 )
 
-<<<<<<< HEAD
-func (s *Server) HandleRequestHeaders(ctx context.Context, requestID string, req *extProcPb.ProcessingRequest) (*extProcPb.ProcessingResponse, utils.User, int64, types.RoutingAlgorithm, string, string) {
+func (s *Server) HandleRequestHeaders(ctx context.Context, requestID string, req *extProcPb.ProcessingRequest) (*extProcPb.ProcessingResponse, utils.User, int64, *types.RoutingContext) {
 	var httpMethod, requestPath, targetURL, contentType, username, routingStrategy string
-=======
-func (s *Server) HandleRequestHeaders(ctx context.Context, requestID string, req *extProcPb.ProcessingRequest) (*extProcPb.ProcessingResponse, utils.User, int64, *types.RoutingContext) {
-	var username, requestPath string
->>>>>>> 8244e51d
 	var user utils.User
 	var rpm int64
 	var err error
@@ -47,7 +42,6 @@
 	h := req.Request.(*extProcPb.ProcessingRequest_RequestHeaders)
 	reqHeaders := map[string]string{}
 	for _, n := range h.RequestHeaders.Headers.Headers {
-<<<<<<< HEAD
 		// klog.InfoS("", "key", n.Key, "value", n.RawValue)
 		switch strings.ToLower(n.Key) {
 		case ":path":
@@ -60,8 +54,8 @@
 			contentType = string(n.RawValue)
 		case "user":
 			username = string(n.RawValue)
-		case "x-request-id":
-			requestID = string(n.RawValue)
+		case "authorization":
+			reqHeaders[n.Key] = string(n.RawValue)
 		case HeaderRoutingStrategy:
 			routingStrategy = string(n.RawValue)
 		}
@@ -95,17 +89,8 @@
 			phase:       forwardPreparing,
 		}
 		s.activeForwards.Store(requestID, forwardingRequest)
-=======
-		if strings.ToLower(n.Key) == "user" {
-			username = string(n.RawValue)
-		}
-		if strings.ToLower(n.Key) == ":path" {
-			requestPath = string(n.RawValue)
-		}
-		if strings.ToLower(n.Key) == "authorization" {
-			reqHeaders[n.Key] = string(n.RawValue)
-		}
->>>>>>> 8244e51d
+		klog.V(4).Infof("forwarding request, requestID: %s, targetURL: %s, httpMethod: %s, contentType: %s, headers: %v",
+			requestID, targetURL, httpMethod, contentType, headers)
 	}
 
 	routingStrategy, routingStrategyEnabled := validateRoutingStrategy(routingStrategy)
@@ -116,11 +101,7 @@
 			envoyTypePb.StatusCode_BadRequest,
 			[]*configPb.HeaderValueOption{{Header: &configPb.HeaderValue{
 				Key: HeaderErrorInvalidRouting, RawValue: []byte(routingStrategy),
-<<<<<<< HEAD
-			}}}, "incorrect routing strategy"), utils.User{}, rpm, routingAlgorithm, requestPath, requestID
-=======
 			}}}, "incorrect routing strategy"), utils.User{}, rpm, routingCtx
->>>>>>> 8244e51d
 	}
 
 	if username != "" {
@@ -132,21 +113,13 @@
 				[]*configPb.HeaderValueOption{{Header: &configPb.HeaderValue{
 					Key: HeaderErrorUser, RawValue: []byte("true"),
 				}}},
-<<<<<<< HEAD
-				err.Error()), utils.User{}, rpm, routingAlgorithm, requestPath, requestID
-=======
 				err.Error()), utils.User{}, rpm, routingCtx
->>>>>>> 8244e51d
 		}
 
 		rpm, errRes, err = s.checkLimits(ctx, user)
 		if errRes != nil {
 			klog.ErrorS(err, "error on checking limits", "requestID", requestID, "username", username)
-<<<<<<< HEAD
-			return errRes, utils.User{}, rpm, routingAlgorithm, requestPath, requestID
-=======
 			return errRes, utils.User{}, rpm, routingCtx
->>>>>>> 8244e51d
 		}
 	}
 
@@ -172,9 +145,5 @@
 				},
 			},
 		},
-<<<<<<< HEAD
-	}, user, rpm, routingAlgorithm, requestPath, requestID
-=======
 	}, user, rpm, routingCtx
->>>>>>> 8244e51d
 }