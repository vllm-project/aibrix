--- conflicted
+++ resolved
@@ -225,8 +225,7 @@
 		return generateErrorResponse(envoyTypePb.StatusCode_InternalServerError,
 			[]*configPb.HeaderValueOption{{Header: &configPb.HeaderValue{
 				Key: "x-no-model", RawValue: []byte(model)}}},
-<<<<<<< HEAD
-			"no model in request body or model does not exist"), targetPodIP, stream
+			fmt.Sprintf("no model in request body or model %s does not exist", model)), targetPodIP, stream
 	}
 
 	stream, _ = jsonMap["stream"].(bool)
@@ -238,9 +237,6 @@
 					Key: "x-stream-options", RawValue: []byte("stream options not set")}}},
 				"error processing request body"), targetPodIP, stream
 		}
-=======
-			fmt.Sprintf("no model in request body or model %s does not exist", model)), targetPodIP
->>>>>>> 2e0179c9
 	}
 
 	headers := []*configPb.HeaderValueOption{}
@@ -259,11 +255,7 @@
 			return generateErrorResponse(envoyTypePb.StatusCode_InternalServerError,
 				[]*configPb.HeaderValueOption{{Header: &configPb.HeaderValue{
 					Key: "x-no-model-deployment", RawValue: []byte("true")}}},
-<<<<<<< HEAD
-				"error on getting pods for model"), targetPodIP, stream
-=======
-				fmt.Sprintf("error on getting pods for model %s", model)), targetPodIP
->>>>>>> 2e0179c9
+				fmt.Sprintf("error on getting pods for model %s", model)), targetPodIP, stream
 		}
 
 		targetPodIP, err = s.selectTargetPod(ctx, routingStrategy, pods)
