--- conflicted
+++ resolved
@@ -65,11 +65,7 @@
 	activeForwards utils.SyncMap[string, *forwardingRequest]
 }
 
-<<<<<<< HEAD
-func NewServer(redisClient *redis.Client, client kubernetes.Interface, gatewayClient *gatewayapi.Clientset, forwardingAPIs map[string]string) *Server {
-=======
-func NewServer(redisClient *redis.Client, client kubernetes.Interface, gatewayClient gatewayapi.Interface) *Server {
->>>>>>> 8244e51d
+func NewServer(redisClient *redis.Client, client kubernetes.Interface, gatewayClient gatewayapi.Interface, forwardingAPIs map[string]string) *Server {
 	c, err := cache.Get()
 	if err != nil {
 		panic(err)
@@ -160,11 +156,13 @@
 
 		switch v := req.Request.(type) {
 		case *extProcPb.ProcessingRequest_RequestHeaders:
-<<<<<<< HEAD
-			resp, user, rpm, routingAlgorithm, requestPath, requestID = s.HandleRequestHeaders(ctx, requestID, req)
+			resp, user, rpm, routerCtx = s.HandleRequestHeaders(ctx, requestID, req)
+			if routerCtx != nil {
+				ctx = routerCtx
+			}
 
 		case *extProcPb.ProcessingRequest_RequestBody:
-			resp, model, routerCtx, stream, traceTerm = s.HandleRequestBody(ctx, requestID, requestPath, req, user, routingAlgorithm)
+			resp, model, routerCtx, stream, traceTerm = s.HandleRequestBody(ctx, requestID, req, user)
 			if s.isContinueAndReplaceResponse(resp) {
 				// Response of forwarded request will be streamed.
 				if streamingRequest, ok := s.activeForwards.Load(requestID); !ok {
@@ -176,15 +174,8 @@
 					chanStreamingResponse = streamingRequest.responseChan
 				}
 			} else if routerCtx != nil {
-=======
-			resp, user, rpm, routerCtx = s.HandleRequestHeaders(ctx, requestID, req)
-			if routerCtx != nil {
->>>>>>> 8244e51d
 				ctx = routerCtx
 			}
-
-		case *extProcPb.ProcessingRequest_RequestBody:
-			resp, model, routerCtx, stream, traceTerm = s.HandleRequestBody(ctx, requestID, req, user)
 
 		case *extProcPb.ProcessingRequest_ResponseHeaders:
 			resp, isRespError, respErrorCode = s.HandleResponseHeaders(ctx, requestID, model, req)
