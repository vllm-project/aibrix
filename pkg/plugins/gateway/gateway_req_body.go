/*
Copyright 2024 The Aibrix Team.

Licensed under the Apache License, Version 2.0 (the "License");
you may not use this file except in compliance with the License.
You may obtain a copy of the License at

	http://www.apache.org/licenses/LICENSE-2.0

Unless required by applicable law or agreed to in writing, software
distributed under the License is distributed on an "AS IS" BASIS,
WITHOUT WARRANTIES OR CONDITIONS OF ANY KIND, either express or implied.
See the License for the specific language governing permissions and
limitations under the License.
*/

package gateway

import (
	"context"
	"fmt"
<<<<<<< HEAD
	"strings"
=======
	"strconv"
>>>>>>> 8244e51d

	"k8s.io/klog/v2"

	configPb "github.com/envoyproxy/go-control-plane/envoy/config/core/v3"
	extProcPb "github.com/envoyproxy/go-control-plane/envoy/service/ext_proc/v3"
	envoyTypePb "github.com/envoyproxy/go-control-plane/envoy/type/v3"
	routing "github.com/vllm-project/aibrix/pkg/plugins/gateway/algorithms"
	"github.com/vllm-project/aibrix/pkg/types"
	"github.com/vllm-project/aibrix/pkg/utils"
)

func (s *Server) HandleRequestBody(ctx context.Context, requestID string, req *extProcPb.ProcessingRequest, user utils.User) (*extProcPb.ProcessingResponse, string, *types.RoutingContext, bool, int64) {
	var term int64 // Identify the trace window

<<<<<<< HEAD
	// Check if this is a continued streaming request - if so, skip path check
	if forwardReq, shouldForward := s.activeForwards.Load(requestID); shouldForward {
		if forwardReq.writer != nil {
			klog.InfoS("continuing streaming forward request", "requestID", requestID, "phase", forwardReq.phase)
			return s.continueForward(ctx, requestID, req, forwardReq), "", routingCtx, false, term
		}

		klog.InfoS("forward request to extend API server", "requestID", requestID, "requestPath", forwardReq.targetURL, "httpMethod", forwardReq.httpMethod)

		// Check if this should use streaming for large file uploads
		body := req.Request.(*extProcPb.ProcessingRequest_RequestBody)
		requestBody := body.RequestBody.GetBody()

		// Use streaming for multipart/form-data (file uploads) or large payloads
		// Check content type rather than body content for multipart detection
		isMultipart := strings.Contains(forwardReq.contentType, "multipart/form-data")
		shouldUseStreaming := len(requestBody) > 1024*1024 || isMultipart // > 1MB or multipart
		return s.forwardRequest(ctx, requestID, req, forwardReq, shouldUseStreaming), "", routingCtx, false, term
	}
=======
	routingCtx, _ := ctx.(*types.RoutingContext)
	requestPath := routingCtx.ReqPath
	routingAlgorithm := routingCtx.Algorithm
>>>>>>> 8244e51d

	body := req.Request.(*extProcPb.ProcessingRequest_RequestBody)
	model, message, stream, errRes := validateRequestBody(requestID, requestPath, body.RequestBody.GetBody(), user)
	if errRes != nil {
		return errRes, model, routingCtx, stream, term
	}
	routingCtx.Model = model
	routingCtx.Message = message
	routingCtx.ReqBody = body.RequestBody.GetBody()

	// early reject the request if model doesn't exist.
	if !s.cache.HasModel(model) {
		klog.ErrorS(nil, "model doesn't exist in cache, probably wrong model name", "requestID", requestID, "model", model)
		return generateErrorResponse(envoyTypePb.StatusCode_BadRequest,
			[]*configPb.HeaderValueOption{{Header: &configPb.HeaderValue{
				Key: HeaderErrorNoModelBackends, RawValue: []byte(model)}}},
			fmt.Sprintf("model %s does not exist", model)), model, routingCtx, stream, term
	}

	// early reject if no pods are ready to accept request for a model
	podsArr, err := s.cache.ListPodsByModel(model)
	if err != nil || podsArr == nil || utils.CountRoutablePods(podsArr.All()) == 0 {
		klog.ErrorS(err, "no ready pod available", "requestID", requestID, "model", model)
		return generateErrorResponse(envoyTypePb.StatusCode_ServiceUnavailable,
			[]*configPb.HeaderValueOption{{Header: &configPb.HeaderValue{
				Key: HeaderErrorNoModelBackends, RawValue: []byte("true")}}},
			fmt.Sprintf("error on getting pods for model %s", model)), model, routingCtx, stream, term
	}

	headers := []*configPb.HeaderValueOption{}
	if routingAlgorithm == routing.RouterNotSet {
		if err := s.validateHTTPRouteStatus(ctx, model); err != nil {
			return buildErrorResponse(envoyTypePb.StatusCode_ServiceUnavailable, err.Error(), HeaderErrorRouting, "true"), model, routingCtx, stream, term
		}
		headers = buildEnvoyProxyHeaders(headers, HeaderModel, model)
		klog.InfoS("request start", "requestID", requestID, "requestPath", requestPath, "model", model, "stream", stream)
	} else {
		targetPodIP, err := s.selectTargetPod(routingCtx, podsArr)
		if targetPodIP == "" || err != nil {
			klog.ErrorS(err, "failed to select target pod", "requestID", requestID, "routingStrategy", routingAlgorithm, "model", model, "routingDuration", routingCtx.GetRoutingDelay())
			return generateErrorResponse(
				envoyTypePb.StatusCode_ServiceUnavailable,
				[]*configPb.HeaderValueOption{{Header: &configPb.HeaderValue{
					Key: HeaderErrorRouting, RawValue: []byte("true")}}},
				"error on selecting target pod"), model, routingCtx, stream, term
		}
		headers = buildEnvoyProxyHeaders(headers,
			HeaderRoutingStrategy, string(routingAlgorithm),
			HeaderTargetPod, targetPodIP,
			"content-length", strconv.Itoa(len(routingCtx.ReqBody)),
			"X-Request-Id", routingCtx.RequestID)
		klog.InfoS("request start", "requestID", requestID, "requestPath", requestPath, "model", model, "stream", stream, "routingAlgorithm", routingAlgorithm, "targetPodIP", targetPodIP, "routingDuration", routingCtx.GetRoutingDelay())
	}

	term = s.cache.AddRequestCount(routingCtx, requestID, model)

	return &extProcPb.ProcessingResponse{
		Response: &extProcPb.ProcessingResponse_RequestBody{
			RequestBody: &extProcPb.BodyResponse{
				Response: &extProcPb.CommonResponse{
					HeaderMutation: &extProcPb.HeaderMutation{
						SetHeaders: headers,
					},
					BodyMutation: &extProcPb.BodyMutation{
						Mutation: &extProcPb.BodyMutation_Body{
							Body: routingCtx.ReqBody,
						},
					},
				},
			},
		},
	}, model, routingCtx, stream, term
}<|MERGE_RESOLUTION|>--- conflicted
+++ resolved
@@ -19,11 +19,8 @@
 import (
 	"context"
 	"fmt"
-<<<<<<< HEAD
+	"strconv"
 	"strings"
-=======
-	"strconv"
->>>>>>> 8244e51d
 
 	"k8s.io/klog/v2"
 
@@ -37,8 +34,8 @@
 
 func (s *Server) HandleRequestBody(ctx context.Context, requestID string, req *extProcPb.ProcessingRequest, user utils.User) (*extProcPb.ProcessingResponse, string, *types.RoutingContext, bool, int64) {
 	var term int64 // Identify the trace window
+	routingCtx, _ := ctx.(*types.RoutingContext)
 
-<<<<<<< HEAD
 	// Check if this is a continued streaming request - if so, skip path check
 	if forwardReq, shouldForward := s.activeForwards.Load(requestID); shouldForward {
 		if forwardReq.writer != nil {
@@ -58,11 +55,14 @@
 		shouldUseStreaming := len(requestBody) > 1024*1024 || isMultipart // > 1MB or multipart
 		return s.forwardRequest(ctx, requestID, req, forwardReq, shouldUseStreaming), "", routingCtx, false, term
 	}
-=======
-	routingCtx, _ := ctx.(*types.RoutingContext)
+	if routingCtx == nil {
+		return generateErrorResponse(envoyTypePb.StatusCode_BadRequest,
+			[]*configPb.HeaderValueOption{{Header: &configPb.HeaderValue{
+				Key: HeaderErrorUnexpected, RawValue: []byte("true")}}},
+			"RoutingContext not available"), "", routingCtx, false, term
+	}
 	requestPath := routingCtx.ReqPath
 	routingAlgorithm := routingCtx.Algorithm
->>>>>>> 8244e51d
 
 	body := req.Request.(*extProcPb.ProcessingRequest_RequestBody)
 	model, message, stream, errRes := validateRequestBody(requestID, requestPath, body.RequestBody.GetBody(), user)
