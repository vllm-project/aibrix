--- conflicted
+++ resolved
@@ -347,12 +347,8 @@
 		}
 		return ctrl.Result{}, fmt.Errorf("failed to query scale subresource for %s: %v", scaleReference, err)
 	}
-<<<<<<< HEAD
-	setCondition(&pa, "AbleToScale", metav1.ConditionTrue, "SucceededGetScale", "the HPA controller was able to get the target's current scale")
-=======
 
 	setCondition(&pa, "AbleToScale", metav1.ConditionTrue, "SucceededGetScale", "the %s controller was able to get the target's current scale", paType)
->>>>>>> ec8e4f71
 
 	// Update the scale required metrics periodically
 	err = r.updateMetricsForScale(ctx, pa, scale)
