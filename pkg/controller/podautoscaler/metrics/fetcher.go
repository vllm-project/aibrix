/*
Copyright 2024 The Aibrix Team.

Licensed under the Apache License, Version 2.0 (the "License");
you may not use this file except in compliance with the License.
You may obtain a copy of the License at

    http://www.apache.org/licenses/LICENSE-2.0

Unless required by applicable law or agreed to in writing, software
distributed under the License is distributed on an "AS IS" BASIS,
WITHOUT WARRANTIES OR CONDITIONS OF ANY KIND, either express or implied.
See the License for the specific language governing permissions and
limitations under the License.
*/

package metrics

import (
	"context"
	"fmt"
	"io"
	"net/http"
	"strings"

	v1 "k8s.io/api/core/v1"
	metav1 "k8s.io/apimachinery/pkg/apis/meta/v1"
	"k8s.io/apimachinery/pkg/labels"
	"k8s.io/apimachinery/pkg/runtime/schema"
	"k8s.io/apimachinery/pkg/types"
	"k8s.io/klog/v2"
	"k8s.io/metrics/pkg/client/clientset/versioned"
	"k8s.io/metrics/pkg/client/custom_metrics"
)

// MetricType defines the type of metrics to be fetched.
type MetricType string

const (
	ResourceMetrics MetricType = "resource"
	CustomMetrics   MetricType = "custom"
	RawMetrics      MetricType = "raw"
)

// MetricFetcher defines an interface for fetching metrics. it could be Kubernetes metrics or Pod prometheus metrics.
type MetricFetcher interface {
	// Obseleted: Call FetchMetric instead.
	FetchPodMetrics(ctx context.Context, pod v1.Pod, metricsPort int, metricName string) (float64, error)

	FetchMetric(ctx context.Context, endpoint string, path string, metricName string) (float64, error)
<<<<<<< HEAD
=======
}

type abstractMetricsFetcher struct{}

func (f *abstractMetricsFetcher) FetchMetric(ctx context.Context, pod v1.Pod, metricsPort int, metricName string) (float64, error) {
	return 0.0, fmt.Errorf("not implemented")
>>>>>>> 9604ac07
}

// RestMetricsFetcher implements MetricFetcher to fetch metrics from Pod's /metrics endpoint.
type RestMetricsFetcher struct{}

func (f *RestMetricsFetcher) FetchPodMetrics(ctx context.Context, pod v1.Pod, metricsPort int, metricName string) (float64, error) {
<<<<<<< HEAD
	// Use http to fetch pod's /metrics endpoint and parse the value
	return f.FetchMetric(ctx, fmt.Sprintf("http://%s:%d", pod.Status.PodIP, metricsPort), "/metrics", metricName)
}

func (f *RestMetricsFetcher) FetchMetric(ctx context.Context, endpoint string, path string, metricName string) (float64, error) {

	// We should use the primary container port. In future, we can decide whether to use sidecar container's port
	url := fmt.Sprintf("http://%s/%s", strings.TrimRight(endpoint, "/"), strings.TrimLeft(path, "/"))

	// Create request with context, so that the request will be canceled if the context is canceled
	req, err := http.NewRequestWithContext(ctx, http.MethodGet, url, nil)
	if err != nil {
		return 0.0, fmt.Errorf("failed to create request to source %s: %v", url, err)
	}

	// Send the request using the default client
	resp, err := http.DefaultClient.Do(req)
	if err != nil {
		return 0.0, fmt.Errorf("failed to fetch metrics from source %s: %v", url, err)
	}
=======
	// Use /metrics to fetch pod's endpoint
	return f.FetchMetric(ctx, fmt.Sprintf("%s:%d", pod.Status.PodIP, metricsPort), "/metrics", metricName)
}

func (f *RestMetricsFetcher) FetchMetric(ctx context.Context, endpoint string, path string, metricName string) (float64, error) {
	// Use http to fetch endpoint
	url := fmt.Sprintf("http://%s/%s", endpoint, strings.TrimLeft(path, "/"))

	// Create request with context, so that the request will be canceled if the context is canceled
	req, err := http.NewRequestWithContext(ctx, http.MethodGet, url, nil)
	if err != nil {
		return 0.0, fmt.Errorf("failed to create request to source %s: %v", url, err)
	}

	// Send the request using the default client
	resp, err := http.DefaultClient.Do(req)
	if err != nil {
		return 0.0, fmt.Errorf("failed to fetch metrics from source %s: %v", url, err)
	}
>>>>>>> 9604ac07
	defer func() {
		if err := resp.Body.Close(); err != nil {
			// Handle the error here. For example, log it or take appropriate corrective action.
			klog.InfoS("Error closing response body:", err)
		}
	}()
	body, err := io.ReadAll(resp.Body)
	if err != nil {
		return 0.0, fmt.Errorf("failed to read response from source %s: %v", url, err)
	}

	metricValue, err := ParseMetricFromBody(body, metricName)
	if err != nil {
		return 0.0, fmt.Errorf("failed to parse metrics from source %s: %v", url, err)
	}

	klog.InfoS("Successfully parsed metrics", "metric", metricName, "source", url, "metricValue", metricValue)

	return metricValue, nil
}

// ResourceMetricsFetcher fetches resource metrics from Kubernetes metrics API (metrics.k8s.io).
type ResourceMetricsFetcher struct {
	abstractMetricsFetcher
	metricsClient *versioned.Clientset
}

func NewResourceMetricsFetcher(metricsClient *versioned.Clientset) *ResourceMetricsFetcher {
	return &ResourceMetricsFetcher{metricsClient: metricsClient}
}

func (f *ResourceMetricsFetcher) FetchPodMetrics(ctx context.Context, pod v1.Pod, metricName string) (float64, error) {
	podMetrics, err := f.metricsClient.MetricsV1beta1().PodMetricses(pod.Namespace).Get(ctx, pod.Name, metav1.GetOptions{})
	if err != nil {
		return 0, fmt.Errorf("failed to fetch resource metrics for pod %s: %v", pod.Name, err)
	}

	for _, container := range podMetrics.Containers {
		switch metricName {
		case "cpu":
			return float64(container.Usage.Cpu().MilliValue()), nil
		case "memory":
			return float64(container.Usage.Memory().Value()), nil
		}
	}

	return 0, fmt.Errorf("resource metric %s not found for pod %s", metricName, pod.Name)
}

// CustomMetricsFetcher fetches custom metrics from Kubernetes' native Custom Metrics API.
type CustomMetricsFetcher struct {
	abstractMetricsFetcher
	customMetricsClient custom_metrics.CustomMetricsClient
}

// NewCustomMetricsFetcher creates a new fetcher for Custom Metrics API.
func NewCustomMetricsFetcher(client custom_metrics.CustomMetricsClient) *CustomMetricsFetcher {
	return &CustomMetricsFetcher{customMetricsClient: client}
}

// FetchPodMetrics fetches custom metrics for a pod using the Custom Metrics API.
func (f *CustomMetricsFetcher) FetchPodMetrics(ctx context.Context, pod v1.Pod, metricName string) (float64, error) {
	// Define a reference to the pod (using GroupResource)
	podRef := types.NamespacedName{
		Namespace: pod.Namespace,
		Name:      pod.Name,
	}

	// GroupKind for Pods in Kubernetes
	podGK := schema.GroupKind{
		Group: "",    // Pods are in the core API group, so the group is an empty string
		Kind:  "Pod", // The kind is "Pod"
	}

	// Fetch custom metric for the pod
	metricList, err := f.customMetricsClient.NamespacedMetrics(pod.Namespace).GetForObject(podGK, podRef.Name, metricName, labels.Everything())
	if err != nil {
		return 0, fmt.Errorf("failed to fetch custom metric %s for pod %s: %v", metricName, pod.Name, err)
	}

	// Assume we are dealing with a single metric item (as is typical for a single pod)
	return float64(metricList.Value.Value()), nil
}

type KubernetesMetricsFetcher struct {
	abstractMetricsFetcher
	resourceFetcher *ResourceMetricsFetcher
	customFetcher   *CustomMetricsFetcher
}

// NewKubernetesMetricsFetcher creates a new fetcher for both resource and custom metrics.
func NewKubernetesMetricsFetcher(resourceFetcher *ResourceMetricsFetcher, customFetcher *CustomMetricsFetcher) *KubernetesMetricsFetcher {
	return &KubernetesMetricsFetcher{
		resourceFetcher: resourceFetcher,
		customFetcher:   customFetcher,
	}
}

func (f *KubernetesMetricsFetcher) FetchPodMetrics(ctx context.Context, pod v1.Pod, containerPort int, metricName string, metricType MetricType) (float64, error) {
	switch metricType {
	case ResourceMetrics:
		return f.resourceFetcher.FetchPodMetrics(ctx, pod, metricName)
	case CustomMetrics:
		return f.customFetcher.FetchPodMetrics(ctx, pod, metricName)
	default:
		return 0, fmt.Errorf("unsupported metric type: %s", metricType)
	}
}<|MERGE_RESOLUTION|>--- conflicted
+++ resolved
@@ -48,43 +48,18 @@
 	FetchPodMetrics(ctx context.Context, pod v1.Pod, metricsPort int, metricName string) (float64, error)
 
 	FetchMetric(ctx context.Context, endpoint string, path string, metricName string) (float64, error)
-<<<<<<< HEAD
-=======
 }
 
 type abstractMetricsFetcher struct{}
 
 func (f *abstractMetricsFetcher) FetchMetric(ctx context.Context, pod v1.Pod, metricsPort int, metricName string) (float64, error) {
 	return 0.0, fmt.Errorf("not implemented")
->>>>>>> 9604ac07
 }
 
 // RestMetricsFetcher implements MetricFetcher to fetch metrics from Pod's /metrics endpoint.
 type RestMetricsFetcher struct{}
 
 func (f *RestMetricsFetcher) FetchPodMetrics(ctx context.Context, pod v1.Pod, metricsPort int, metricName string) (float64, error) {
-<<<<<<< HEAD
-	// Use http to fetch pod's /metrics endpoint and parse the value
-	return f.FetchMetric(ctx, fmt.Sprintf("http://%s:%d", pod.Status.PodIP, metricsPort), "/metrics", metricName)
-}
-
-func (f *RestMetricsFetcher) FetchMetric(ctx context.Context, endpoint string, path string, metricName string) (float64, error) {
-
-	// We should use the primary container port. In future, we can decide whether to use sidecar container's port
-	url := fmt.Sprintf("http://%s/%s", strings.TrimRight(endpoint, "/"), strings.TrimLeft(path, "/"))
-
-	// Create request with context, so that the request will be canceled if the context is canceled
-	req, err := http.NewRequestWithContext(ctx, http.MethodGet, url, nil)
-	if err != nil {
-		return 0.0, fmt.Errorf("failed to create request to source %s: %v", url, err)
-	}
-
-	// Send the request using the default client
-	resp, err := http.DefaultClient.Do(req)
-	if err != nil {
-		return 0.0, fmt.Errorf("failed to fetch metrics from source %s: %v", url, err)
-	}
-=======
 	// Use /metrics to fetch pod's endpoint
 	return f.FetchMetric(ctx, fmt.Sprintf("%s:%d", pod.Status.PodIP, metricsPort), "/metrics", metricName)
 }
@@ -104,7 +79,6 @@
 	if err != nil {
 		return 0.0, fmt.Errorf("failed to fetch metrics from source %s: %v", url, err)
 	}
->>>>>>> 9604ac07
 	defer func() {
 		if err := resp.Body.Close(); err != nil {
 			// Handle the error here. For example, log it or take appropriate corrective action.
