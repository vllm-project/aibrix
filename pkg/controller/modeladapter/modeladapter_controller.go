/*
Copyright 2024.

Licensed under the Apache License, Version 2.0 (the "License");
you may not use this file except in compliance with the License.
You may obtain a copy of the License at

    http://www.apache.org/licenses/LICENSE-2.0

Unless required by applicable law or agreed to in writing, software
distributed under the License is distributed on an "AS IS" BASIS,
WITHOUT WARRANTIES OR CONDITIONS OF ANY KIND, either express or implied.
See the License for the specific language governing permissions and
limitations under the License.
*/

package modeladapter

import (
	"bytes"
	"context"
	"encoding/json"
	"fmt"
	modelv1alpha1 "github.com/aibrix/aibrix/api/model/v1alpha1"
	"io/ioutil"
	corev1 "k8s.io/api/core/v1"
	discoveryv1 "k8s.io/api/discovery/v1"
	"k8s.io/apimachinery/pkg/api/errors"
	metav1 "k8s.io/apimachinery/pkg/apis/meta/v1"
	"k8s.io/apimachinery/pkg/runtime"
	"k8s.io/apimachinery/pkg/types"
	"k8s.io/apimachinery/pkg/util/intstr"
	"k8s.io/client-go/kubernetes"
	clientv1core "k8s.io/client-go/kubernetes/typed/core/v1"
	corelisters "k8s.io/client-go/listers/core/v1"
	discoverylisters "k8s.io/client-go/listers/discovery/v1"
	toolscache "k8s.io/client-go/tools/cache"
	"k8s.io/client-go/tools/record"
	"k8s.io/klog/v2"
	"net/http"
	"os"
	ctrl "sigs.k8s.io/controller-runtime"
	"sigs.k8s.io/controller-runtime/pkg/client"
	"sigs.k8s.io/controller-runtime/pkg/handler"
	"sigs.k8s.io/controller-runtime/pkg/log"
	"sigs.k8s.io/controller-runtime/pkg/manager"
	"sigs.k8s.io/controller-runtime/pkg/reconcile"
	"time"
)

const (
	ControllerUIDLabelKey = "model-adapter-controller-uid"
)

var (
	controllerKind         = modelv1alpha1.GroupVersion.WithKind("ModelAdapter")
	DefaultRequeueDuration = 1 * time.Second
)

// Add creates a new ModelAdapter Controller and adds it to the Manager with default RBAC.
// The Manager will set fields on the Controller and Start it when the Manager is Started.
func Add(mgr manager.Manager) error {
	// TODO: check crd exists or not. If not, we should fail here directly without moving forward.

	r, err := newReconciler(mgr)
	if err != nil {
		return err
	}
	return add(mgr, r)
}

// newReconciler returns a new reconcile.Reconciler
func newReconciler(mgr manager.Manager) (reconcile.Reconciler, error) {
	cacher := mgr.GetCache()

	podInformer, err := cacher.GetInformer(context.TODO(), &corev1.Pod{})
	if err != nil {
		return nil, err
	}

	serviceInformer, err := cacher.GetInformer(context.TODO(), &corev1.Service{})
	if err != nil {
		return nil, err
	}

	endpointSliceInformer, err := cacher.GetInformer(context.TODO(), &discoveryv1.EndpointSlice{})
	if err != nil {
		return nil, err
	}

	// Let's generate the clientset and use ModelAdapterLister here as well.
	podLister := corelisters.NewPodLister(podInformer.(toolscache.SharedIndexInformer).GetIndexer())
	serviceLister := corelisters.NewServiceLister(serviceInformer.(toolscache.SharedIndexInformer).GetIndexer())
	endpointSliceLister := discoverylisters.NewEndpointSliceLister(endpointSliceInformer.(toolscache.SharedIndexInformer).GetIndexer())

	// TODO: mgr.GetClient() gives us the controller-runtime client but here we need a client-go client. Find other ways instead.
	// get kubernetes client from manager
	config := mgr.GetConfig()
	k8sClient, err := kubernetes.NewForConfig(config)
	if err != nil {
		klog.Fatalf("Unable to create Kubernetes client: %v", err)
	}

	// Do we still need this?
	eventBroadcaster := record.NewBroadcaster()
	eventBroadcaster.StartLogging(klog.Infof)
	eventBroadcaster.StartRecordingToSink(&clientv1core.EventSinkImpl{Interface: k8sClient.CoreV1().Events("")})
	recorder := eventBroadcaster.NewRecorder(mgr.GetScheme(), corev1.EventSource{Component: "model-adapter-controller"})

	reconciler := &ModelAdapterReconciler{
		Client:              mgr.GetClient(),
		Scheme:              mgr.GetScheme(),
		PodLister:           podLister,
		ServiceLister:       serviceLister,
		EndpointSliceLister: endpointSliceLister,
		Recorder:            recorder,
	}
	return reconciler, nil
}

// add adds a new Controller to mgr with r as the reconcile.Reconciler
func add(mgr manager.Manager, r reconcile.Reconciler) error {
	// use the builder fashion. If we need more fine grain control later, we can switch to `controller.New()`
	ctrl.NewControllerManagedBy(mgr).
		For(&modelv1alpha1.ModelAdapter{}).
		Watches(&corev1.Service{}, &handler.EnqueueRequestForObject{}).
		Watches(&discoveryv1.EndpointSlice{}, &handler.EnqueueRequestForObject{}).
		Watches(&corev1.Pod{}, &handler.EnqueueRequestForObject{}).
		Complete(r)

	klog.V(4).InfoS("Finished to add model-adapter-controller")
	return nil
}

var _ reconcile.Reconciler = &ModelAdapterReconciler{}

// ModelAdapterReconciler reconciles a ModelAdapter object
type ModelAdapterReconciler struct {
	client.Client
	Scheme   *runtime.Scheme
	Recorder record.EventRecorder
	// PodLister is able to list/get pods from a shared informer's cache store
	PodLister corelisters.PodLister
	// ServiceLister is able to list/get services from a shared informer's cache store
	ServiceLister corelisters.ServiceLister
	// EndpointSliceLister is able to list/get services from a shared informer's cache store
	EndpointSliceLister discoverylisters.EndpointSliceLister

	// TOOD: consider to use control way (kubernetes way) to manage the resources
}

//+kubebuilder:rbac:groups=discovery.k8s.io,resources=endpointslices,verbs=get;list;watch;create;update;patch;delete
//+kubebuilder:rbac:groups=discovery.k8s.io,resources=endpointslices/status,verbs=get;update;patch
//+kubebuilder:rbac:groups=core,resources=services,verbs=get;list;watch;create;update;patch;delete
//+kubebuilder:rbac:groups=core,resources=services/status,verbs=get;update;patch
//+kubebuilder:rbac:groups=core,resources=pods,verbs=get;list;watch;create;update;patch;delete
//+kubebuilder:rbac:groups=core,resources=pods/status,verbs=get;update;patch
//+kubebuilder:rbac:groups=model.aibrix.ai,resources=modeladapters,verbs=get;list;watch;create;update;patch;delete
//+kubebuilder:rbac:groups=model.aibrix.ai,resources=modeladapters/status,verbs=get;update;patch
//+kubebuilder:rbac:groups=model.aibrix.ai,resources=modeladapters/finalizers,verbs=update

// Reconcile is part of the main kubernetes reconciliation loop which aims to
// move the current state of the cluster closer to the desired state.
// TODO(user): Modify the Reconcile function to compare the state specified by
// the ModelAdapter object against the actual cluster state, and then
// perform operations to make the cluster state reflect the state specified by
// the user.
//
// For more details, check Reconcile and its Result here:
// - https://pkg.go.dev/sigs.k8s.io/controller-runtime@v0.17.3/pkg/reconcile
func (r *ModelAdapterReconciler) Reconcile(ctx context.Context, req ctrl.Request) (ctrl.Result, error) {
<<<<<<< HEAD
	_log := log.FromContext(ctx)
	_log.Info("Reconciling model-adapter", "request name", req.Name)
	// TODO: handle one more case, unload model adapter from pods later.
=======
	_ = log.FromContext(ctx)

	// TODO: handle unload model adapter from pods later.
>>>>>>> d3bd9711

	// Fetch the ModelAdapter instance
	modelAdapter := &modelv1alpha1.ModelAdapter{}
	err := r.Get(ctx, req.NamespacedName, modelAdapter)
	if err != nil {
		if errors.IsNotFound(err) {
			// Object not found, return.
			// For service, endpoint objects, clean up the resources using finalizers/
			klog.V(3).InfoS("ModelAdapter has been deleted", "modelAdapter", req)
			return reconcile.Result{}, nil
		}

		// Error reading the onbject and let's requeue the request
		klog.ErrorS(err, "Failed to get ModelAdapter", "modelAdapter", klog.KObj(modelAdapter))
		return reconcile.Result{}, err
	}

	return r.DoReconcile(ctx, req, modelAdapter)
}

func (r *ModelAdapterReconciler) DoReconcile(ctx context.Context, req ctrl.Request, instance *modelv1alpha1.ModelAdapter) (ctrl.Result, error) {
	oldInstance := instance.DeepCopy()

	// TODO: Do more validation on the model adapter object
	// for example, check the base model mapping etc.

	// Step 1: Schedule Pod for ModelAdapter
	// TODO: check the lora scheduled pod first, verify the mapping is still valid.
	selectedPod, err := r.schedulePod(ctx, instance)
	if err != nil {
		klog.ErrorS(err, "Failed to schedule Pod for ModelAdapter", "modelAdapter", instance.Name)
		return ctrl.Result{RequeueAfter: DefaultRequeueDuration}, err
	}

	// Step 2: Reconcile Loading
	if err := r.reconcileLoading(ctx, instance, selectedPod); err != nil {
		if updateErr := r.updateModelAdapterState(ctx, instance, modelv1alpha1.ModelAdapterConfiguring); updateErr != nil {
			klog.ErrorS(updateErr, "ModelAdapter update state error", "cluster name", req.Name)
		}
		return ctrl.Result{RequeueAfter: DefaultRequeueDuration}, err
	}

	// Step 3: Reconcile Service
	if err := r.reconcileService(ctx, instance); err != nil {
		if updateErr := r.updateModelAdapterState(ctx, instance, modelv1alpha1.ModelAdapterBinding); updateErr != nil {
			klog.ErrorS(updateErr, "ModelAdapter update state error", "cluster name", req.Name)
		}
		return ctrl.Result{RequeueAfter: DefaultRequeueDuration}, err
	}

	// Step 4: Reconcile EndpointSlice
	if err := r.reconcileEndpointSlice(ctx, instance, selectedPod); err != nil {
		if updateErr := r.updateModelAdapterState(ctx, instance, modelv1alpha1.ModelAdapterConfiguring); updateErr != nil {
			klog.ErrorS(updateErr, "ModelAdapter update state error", "cluster name", req.Name)
		}
		return ctrl.Result{RequeueAfter: DefaultRequeueDuration}, err
	}

	// Calculate the new status for the ModelAdapter. Note that the function will deep copy `instance` instead of mutating it.
	newInstance, err := r.calculateStatus(ctx, instance)
	if err != nil {
		klog.InfoS("Got error when calculating new status", "cluster name", req.Name, "error", err)
		return ctrl.Result{RequeueAfter: DefaultRequeueDuration}, err
	}

	// Check if need to update the status.
	if r.inconsistentModelAdapterStatus(ctx, oldInstance.Status, newInstance.Status) {
		klog.InfoS("model adapter reconcile", "Update CR status", req.Name, "status", newInstance.Status)
		if err := r.Status().Update(ctx, newInstance); err != nil {
			klog.InfoS("Got error when updating status", "cluster name", req.Name, "error", err, "ModelAdapter", newInstance)
			return ctrl.Result{RequeueAfter: DefaultRequeueDuration}, err
		}
	}

	//klog.InfoS("Unconditional requeue after", "cluster name", req.Name, "seconds", DefaultRequeueDuration)
	//return ctrl.Result{RequeueAfter: DefaultRequeueDuration}, nil
	return ctrl.Result{}, nil
}

func (r *ModelAdapterReconciler) schedulePod(ctx context.Context, instance *modelv1alpha1.ModelAdapter) (*corev1.Pod, error) {
	// Implement your scheduling logic here to select a Pod based on the instance.Spec.PodSelector
	// For the sake of example, we will just list the Pods matching the selector and pick the first one
	podList := &corev1.PodList{}
	listOpts := []client.ListOption{
		client.InNamespace(instance.Namespace),
		client.MatchingLabels(instance.Spec.PodSelector.MatchLabels),
	}
	if err := r.List(ctx, podList, listOpts...); err != nil {
		return nil, err
	}

	if len(podList.Items) == 0 {
		return nil, fmt.Errorf("no pods found matching selector")
	}

	// TODO: let's build the scheduling algorithm later
	// we should also fetch <pod, list<lora>> mappings later.

	return &podList.Items[0], nil // Returning the first Pod for simplicity
}

// GetEnvKey retrieves the value of the environment variable named by the key.
// If the variable is present, the function returns the value and a boolean true.
// If the variable is not present, the function returns an empty string and a boolean false.
func GetEnvKey(key string) (string, bool) {
	value, exists := os.LookupEnv(key)
	return value, exists
}

// make sure it only called once.
func (r *ModelAdapterReconciler) reconcileLoading(ctx context.Context, instance *modelv1alpha1.ModelAdapter, pod *corev1.Pod) error {
	payload := map[string]string{
		"lora_name": instance.Name,
		"lora_path": instance.Spec.AdditionalConfig["modelArtifact"],
	}
	payloadBytes, err := json.Marshal(payload)
	if err != nil {
		return err
	}

	// TODO: We need to make it mac can access this pod ip.
	// TODO: without sidecar, it's hard to know user's port and metrics here.

	// Define the key you want to check
	key := "DEBUG_MODE"
	value, exists := GetEnvKey(key)
	url := fmt.Sprintf("http://%s:8000/v1/load_lora_adapter", pod.Status.PodIP)
	if exists && value == "on" {
		// 30080 is the nodePort of the base model service.
		url = fmt.Sprintf("http://%s:30080/v1/load_lora_adapter", "localhost")
	}

	req, err := http.NewRequest("POST", url, bytes.NewBuffer(payloadBytes))
	if err != nil {
		return err
	}
	req.Header.Set("Content-Type", "application/json")
	client := &http.Client{}
	resp, err := client.Do(req)
	if err != nil {
		return err
	}

	defer resp.Body.Close()

	if resp.StatusCode != http.StatusOK && resp.StatusCode != http.StatusCreated {
		bodyBytes, _ := ioutil.ReadAll(resp.Body)
		return fmt.Errorf("failed to load model adapters: %s", string(bodyBytes))
	}

	return nil
}

func (r *ModelAdapterReconciler) updateModelAdapterState(ctx context.Context, instance *modelv1alpha1.ModelAdapter, phase modelv1alpha1.ModelAdapterPhase) error {
	if instance.Status.Phase == phase {
		return nil
	}
	instance.Status.Phase = phase
	klog.InfoS("Update CR Status.Phase", "phase", phase)
	return r.Status().Update(ctx, instance)
}

func (r *ModelAdapterReconciler) reconcileService(ctx context.Context, instance *modelv1alpha1.ModelAdapter) error {
	// Retrieve the Service from the Kubernetes cluster with the name and namespace.
	svc := &corev1.Service{}

	objectKey := types.NamespacedName{
		Namespace: instance.Namespace,
		Name:      instance.Name,
	}

	err := r.Get(ctx, objectKey, svc)
	if errors.IsNotFound(err) {
		// Service does not exist, create it
		svc, err = buildModelAdapterService(ctx, *instance)
		if err != nil {
			return err
		}
		// Set the owner reference
		if err := ctrl.SetControllerReference(instance, svc, r.Scheme); err != nil {
			return err
		}
		// create service
		return r.Create(ctx, svc)
	}
	return err
}

func buildModelAdapterService(context context.Context, instance modelv1alpha1.ModelAdapter) (*corev1.Service, error) {
	labels := map[string]string{
		"model.aibrix.ai/base-model":    instance.Spec.BaseModel,
		"model.aibrix.ai/model-adapter": instance.Name,
	}

	ports := []corev1.ServicePort{
		{
			Name: "http",
			// it should use the base model service port.
			// make sure this can be dynamically configured later.
			Port: 8000,
			TargetPort: intstr.IntOrString{
				Type:   intstr.Int,
				IntVal: 8000,
			},
			Protocol: corev1.ProtocolTCP,
		},
	}

	return &corev1.Service{
		ObjectMeta: metav1.ObjectMeta{
			Name:      instance.Name,
			Namespace: instance.Namespace,
			Labels:    labels,
		},
		Spec: corev1.ServiceSpec{
			ClusterIP:                corev1.ClusterIPNone,
			PublishNotReadyAddresses: true,
			Ports:                    ports,
		},
	}, nil
}

func (r *ModelAdapterReconciler) reconcileEndpointSlice(ctx context.Context, instance *modelv1alpha1.ModelAdapter, pod *corev1.Pod) error {
	eps := &discoveryv1.EndpointSlice{}

	objectKey := types.NamespacedName{
		Namespace: instance.Namespace,
		Name:      instance.Name,
	}

	err := r.Get(ctx, objectKey, eps)
	if err == nil {
		// Check if the Pod IP is already in the EndpointSlice
		podIP := pod.Status.PodIP
		alreadyExists := false
		for _, endpoint := range eps.Endpoints {
			for _, address := range endpoint.Addresses {
				if address == podIP {
					alreadyExists = true
					break
				}
			}
			if alreadyExists {
				break
			}
		}

		// Append the Pod IP to the EndpointSlice if it doesn't already exist
		if !alreadyExists {
			eps.Endpoints = append(eps.Endpoints, discoveryv1.Endpoint{
				Addresses: []string{podIP},
			})

			if err := r.Update(ctx, eps); err != nil {
				klog.ErrorS(err, "Failed to update EndpointSlice", "EndpointSlice", eps.Name)
				return err
			}
			klog.InfoS("Successfully updated EndpointSlice", "EndpointSlice", eps.Name)
		} else {
			klog.InfoS("Pod IP already exists in EndpointSlice", "PodIP", podIP)
		}

		return nil
	} else if errors.IsNotFound(err) {
		// EndpointSlice does not exist, create it
		eps, err = buildModelAdapterEndpointSlice(ctx, *instance, *pod)
		if err != nil {
			return err
		}
		// Set the owner reference
		if err := ctrl.SetControllerReference(instance, eps, r.Scheme); err != nil {
			return err
		}
		// Create endpoint slice
		return r.Create(ctx, eps)
	}
	return err
}

func buildModelAdapterEndpointSlice(context context.Context, instance modelv1alpha1.ModelAdapter, pod corev1.Pod) (*discoveryv1.EndpointSlice, error) {
	labels := map[string]string{
		"kubernetes.io/service-name": instance.Name,
	}

	addresses := []discoveryv1.Endpoint{
		{
			Addresses: []string{pod.Status.PodIP},
		},
	}

	ports := []discoveryv1.EndpointPort{
		{
			Name:     stringPtr("http"),
			Protocol: protocolPtr(corev1.ProtocolTCP),
			Port:     int32Ptr(8000),
		},
	}

	return &discoveryv1.EndpointSlice{
		ObjectMeta: metav1.ObjectMeta{
			Name:      instance.Name,
			Namespace: instance.Namespace,
			Labels:    labels,
		},
		AddressType: discoveryv1.AddressTypeIPv4,
		Endpoints:   addresses,
		Ports:       ports,
	}, nil
}

func stringPtr(s string) *string {
	return &s
}

func protocolPtr(p corev1.Protocol) *corev1.Protocol {
	return &p
}

func int32Ptr(i int32) *int32 {
	return &i
}

func (r *ModelAdapterReconciler) calculateStatus(ctx context.Context, instance *modelv1alpha1.ModelAdapter) (*modelv1alpha1.ModelAdapter, error) {
	// Implement your logic to calculate the status of the ModelAdapter
	// TODO: we need better control here.
	instance.Status.Phase = modelv1alpha1.ModelAdapterRunning
	return instance, nil
}

func (r *ModelAdapterReconciler) inconsistentModelAdapterStatus(ctx context.Context, oldStatus, newStatus modelv1alpha1.ModelAdapterStatus) bool {
	// Implement your logic to check if the status is inconsistent
	if oldStatus.Phase != newStatus.Phase || !equalStringSlices(oldStatus.Instances, newStatus.Instances) {
		return true
	}

	return false
}

func equalStringSlices(a, b []string) bool {
	if len(a) != len(b) {
		return false
	}

	aSet := make(map[string]struct{}, len(a))
	for _, item := range a {
		aSet[item] = struct{}{}
	}

	for _, item := range b {
		if _, exists := aSet[item]; !exists {
			return false
		}
	}

	return true
}<|MERGE_RESOLUTION|>--- conflicted
+++ resolved
@@ -169,15 +169,9 @@
 // For more details, check Reconcile and its Result here:
 // - https://pkg.go.dev/sigs.k8s.io/controller-runtime@v0.17.3/pkg/reconcile
 func (r *ModelAdapterReconciler) Reconcile(ctx context.Context, req ctrl.Request) (ctrl.Result, error) {
-<<<<<<< HEAD
-	_log := log.FromContext(ctx)
-	_log.Info("Reconciling model-adapter", "request name", req.Name)
-	// TODO: handle one more case, unload model adapter from pods later.
-=======
 	_ = log.FromContext(ctx)
 
 	// TODO: handle unload model adapter from pods later.
->>>>>>> d3bd9711
 
 	// Fetch the ModelAdapter instance
 	modelAdapter := &modelv1alpha1.ModelAdapter{}
